/*
 * Copyright (c) 2004-2024 The MZmine Development Team
 *
 * Permission is hereby granted, free of charge, to any person
 * obtaining a copy of this software and associated documentation
 * files (the "Software"), to deal in the Software without
 * restriction, including without limitation the rights to use,
 * copy, modify, merge, publish, distribute, sublicense, and/or sell
 * copies of the Software, and to permit persons to whom the
 * Software is furnished to do so, subject to the following
 * conditions:
 *
 * The above copyright notice and this permission notice shall be
 * included in all copies or substantial portions of the Software.
 *
 * THE SOFTWARE IS PROVIDED "AS IS", WITHOUT WARRANTY OF ANY KIND,
 * EXPRESS OR IMPLIED, INCLUDING BUT NOT LIMITED TO THE WARRANTIES
 * OF MERCHANTABILITY, FITNESS FOR A PARTICULAR PURPOSE AND
 * NONINFRINGEMENT. IN NO EVENT SHALL THE AUTHORS OR COPYRIGHT
 * HOLDERS BE LIABLE FOR ANY CLAIM, DAMAGES OR OTHER LIABILITY,
 * WHETHER IN AN ACTION OF CONTRACT, TORT OR OTHERWISE, ARISING
 * FROM, OUT OF OR IN CONNECTION WITH THE SOFTWARE OR THE USE OR
 * OTHER DEALINGS IN THE SOFTWARE.
 */

package io.github.mzmine.javafx.components.factories;

import javafx.scene.control.Label;

public class FxLabels {

<<<<<<< HEAD
  public static Label styled(String name, String styleClass) {
    final Label label = new Label(name);
    label.getStyleClass().add(styleClass);
=======
  public enum Styles {
    REGULAR, BOLD_TITLE, BOLD, ITALIC;

    public void addStyleClass(Label label) {
      var style = getStyleClass();
      if (style != null) {
        label.getStyleClass().add(style);
      }
    }

    @Nullable
    public String getStyleClass() {
      return switch (this) {
        case REGULAR -> null;
        case BOLD_TITLE -> "bold-title-label";
        case BOLD -> "bold-label";
        case ITALIC -> "italic-label";
      };
    }
  }

  public static Label styled(String name, String styleClass) {
    final Label label = new Label(name);
    label.getStyleClass().add(styleClass);
    return label;
  }

  public static Label newBoldLabel(String name) {
    return styled(name, Styles.BOLD.getStyleClass());
  }

  public static Label newItalicLabel(String name) {
    return styled(name, Styles.ITALIC.getStyleClass());
  }

  public static Label underlined(String name) {
    final Label label = new Label(name);
    label.setUnderline(true);
    return label;
  }

  public static Label newLabel(Styles style, String text) {
    return newLabel(style, null, text);
  }

  public static Label newLabel(Styles style, @Nullable Color color) {
    return newLabel(style, color, "");
  }

  public static Label newLabel(Styles style, @Nullable Color color, @Nullable String text) {
    return newLabel(style, color, TextAlignment.CENTER, text);
  }

  public static Label newLabel(Styles style, @Nullable Color color,
      @Nullable TextAlignment textAlignment, @Nullable String text) {
    Label label = new Label(text);
    if (color != null) {
      label.setStyle("-fx-text-fill: " + FxColorUtil.colorToHex(color));
    }
    style.addStyleClass(label);
    if (textAlignment != null) {
      label.setTextAlignment(textAlignment);
    }
    label.setWrapText(true);
>>>>>>> e198c8be
    return label;
  }

  public static Label boldTitle(String name) {
    return styled(name, "bold-title-label");
  }

  public static Label bold(String name) {
    return styled(name, "bold-label");
  }

  public static Label italic(String name) {
    return styled(name, "italic-label");
  }

  public static Label underlined(String name) {
    final Label label = new Label(name);
    label.setUnderline(true);
    return label;
  }
}<|MERGE_RESOLUTION|>--- conflicted
+++ resolved
@@ -25,15 +25,16 @@
 
 package io.github.mzmine.javafx.components.factories;
 
+import io.github.mzmine.javafx.util.FxColorUtil;
+import javafx.beans.value.ObservableValue;
+import javafx.scene.control.Hyperlink;
 import javafx.scene.control.Label;
+import javafx.scene.paint.Color;
+import javafx.scene.text.TextAlignment;
+import org.jetbrains.annotations.Nullable;
 
 public class FxLabels {
 
-<<<<<<< HEAD
-  public static Label styled(String name, String styleClass) {
-    final Label label = new Label(name);
-    label.getStyleClass().add(styleClass);
-=======
   public enum Styles {
     REGULAR, BOLD_TITLE, BOLD, ITALIC;
 
@@ -98,25 +99,45 @@
       label.setTextAlignment(textAlignment);
     }
     label.setWrapText(true);
->>>>>>> e198c8be
     return label;
   }
 
-  public static Label boldTitle(String name) {
-    return styled(name, "bold-title-label");
+  // direct bindings
+  public static Label newLabel(Styles style, ObservableValue<? extends String> binding) {
+    return newLabel(style, null, binding);
   }
 
-  public static Label bold(String name) {
-    return styled(name, "bold-label");
+  public static Label newLabel(Styles style, @Nullable Color color,
+      ObservableValue<? extends String> binding) {
+    return newLabel(style, color, null, binding);
   }
 
-  public static Label italic(String name) {
-    return styled(name, "italic-label");
+  public static Label newLabel(Styles style, @Nullable Color color,
+      @Nullable TextAlignment textAlignment, ObservableValue<? extends String> binding) {
+    Label label = newLabel(style, color, textAlignment, "");
+    label.textProperty().bind(binding);
+    return label;
   }
 
-  public static Label underlined(String name) {
-    final Label label = new Label(name);
-    label.setUnderline(true);
-    return label;
+  public static Label newBoldTitle(String text) {
+    return newLabel(Styles.BOLD_TITLE, text);
+  }
+
+  public static Label newBoldTitle(ObservableValue<? extends String> binding) {
+    return newLabel(Styles.BOLD_TITLE, binding);
+  }
+
+  public static Label newLabel(String text) {
+    return newLabel(Styles.REGULAR, text);
+  }
+
+  public static Label newLabel(ObservableValue<? extends String> binding) {
+    return newLabel(Styles.REGULAR, binding);
+  }
+
+  public static Hyperlink newHyperlink(Runnable onClick, String text) {
+    var hyperlink = new Hyperlink(text);
+    hyperlink.setOnAction(_ -> onClick.run());
+    return hyperlink;
   }
 }