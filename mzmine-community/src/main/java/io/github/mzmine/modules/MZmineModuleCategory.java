--- conflicted
+++ resolved
@@ -74,18 +74,10 @@
     return switch (this) {
       case PROJECT, PROJECTIO, PROJECTMETADATA -> MainCategory.PROJECT;
       case RAWDATAIMPORT, RAWDATAEXPORT, RAWDATA, RAWDATAFILTERING -> MainCategory.SPECTRAL_DATA;
-<<<<<<< HEAD
-      case EIC_DETECTION, FEATURE_RESOLVING, GAPFILLING, ALIGNMENT, FEATURELIST,
-           FEATURE_PROCESSING -> MainCategory.FEATURE_DETECTION;
-      case ISOTOPES, SPECTRALDECONVOLUTION, FEATURELISTFILTERING -> MainCategory.FEATURE_FILTERING;
-      case NORMALIZATION, ANNOTATION, DATAANALYSIS, FEATURE_GROUPING, ION_IDENTITY_NETWORKS ->
-          MainCategory.FEATURE_PROCESSING;
-=======
-      case EIC_DETECTION, FEATURE_RESOLVING, GAPFILLING, ALIGNMENT, FEATURELIST ->
+      case EIC_DETECTION, FEATURE_RESOLVING, GAPFILLING, ALIGNMENT, FEATURELIST, FEATURE_PROCESSING ->
           MainCategory.FEATURE_DETECTION;
       case ISOTOPES, SPECTRALDECONVOLUTION, FEATURELISTFILTERING, NORMALIZATION, ANNOTATION,
            DATAANALYSIS, FEATURE_GROUPING, ION_IDENTITY_NETWORKS -> MainCategory.FEATURE_PROCESSING;
->>>>>>> e41384d0
       case FEATURELISTEXPORT, FEATURELISTIMPORT -> MainCategory.FEATURE_IO;
       case VISUALIZATIONRAWDATA, VISUALIZATIONFEATURELIST, VISUALIZATION_RAW_AND_FEATURE ->
           MainCategory.VISUALIZATION;
@@ -103,7 +95,8 @@
     FEATURE_PROCESSING("Feature processing"), //
     SPECTRAL_LIBRARY("Spectral library"), //
     FEATURE_IO("Feature IO"), //
-    VISUALIZATION("Visualization"), OTHER("Other");
+    VISUALIZATION("Visualization"), //
+    OTHER("Other");
 
     private final String name;
 
