--- conflicted
+++ resolved
@@ -793,25 +793,12 @@
 
   protected void makeAndAddMassDetectorSteps(final BatchQueue q) {
     if (isImsActive) {
-<<<<<<< HEAD
-      // waters raw is technically also an mzml import.
-      final boolean isImsFromMzml = Arrays.stream(dataFiles).anyMatch(
-          file -> file.getName().toLowerCase().endsWith(".mzml") || file.getName().toLowerCase()
-              .endsWith(".raw"));
-      if (!isImsFromMzml) { // == Bruker file
-=======
       if (!isNonTdfIms) { // == Bruker file
->>>>>>> 59272aad
         makeAndAddMassDetectionStep(q, 1, SelectedScanTypes.FRAMES);
       }
       makeAndAddMassDetectionStep(q, 1, SelectedScanTypes.MOBLITY_SCANS);
       makeAndAddMassDetectionStep(q, 2, SelectedScanTypes.MOBLITY_SCANS);
-<<<<<<< HEAD
-      if (isImsFromMzml || imsInstrumentType == MobilityType.DRIFT_TUBE
-          || imsInstrumentType == MobilityType.TRAVELING_WAVE) {
-=======
       if (isNonTdfIms) {
->>>>>>> 59272aad
         makeAndAddMobilityScanMergerStep(q);
       }
     } else {
@@ -989,20 +976,10 @@
     ParameterSet param = MZmineCore.getConfiguration().getModuleParameters(ImsExpanderModule.class)
         .cloneParameterSet();
 
-    // waters raw is technically also an mzml import.
-    final boolean isImsFromMzml = Arrays.stream(dataFiles).anyMatch(
-        file -> file.getName().toLowerCase().endsWith(".mzml") || file.getName().toLowerCase()
-            .endsWith(".raw"));
-
     param.setParameter(ImsExpanderParameters.handleOriginal, handleOriginalFeatureLists);
     param.setParameter(ImsExpanderParameters.featureLists,
         new FeatureListsSelection(FeatureListsSelectionType.BATCH_LAST_FEATURELISTS));
-<<<<<<< HEAD
-    param.setParameter(ImsExpanderParameters.useRawData,
-        isImsFromMzml || imsInstrumentType != MobilityType.TIMS ? false : true);
-=======
     param.setParameter(ImsExpanderParameters.useRawData, !isNonTdfIms);
->>>>>>> 59272aad
     param.getParameter(ImsExpanderParameters.useRawData).getEmbeddedParameter().setValue(1E1);
     param.setParameter(ImsExpanderParameters.mzTolerance, true);
     param.getParameter(ImsExpanderParameters.mzTolerance).getEmbeddedParameter()
