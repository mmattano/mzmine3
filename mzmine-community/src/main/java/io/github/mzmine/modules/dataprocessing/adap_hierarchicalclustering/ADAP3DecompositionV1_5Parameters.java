<<<<<<< HEAD
/*
 * Copyright (c) 2004-2024 The MZmine Development Team
 *
 * Permission is hereby granted, free of charge, to any person
 * obtaining a copy of this software and associated documentation
 * files (the "Software"), to deal in the Software without
 * restriction, including without limitation the rights to use,
 * copy, modify, merge, publish, distribute, sublicense, and/or sell
 * copies of the Software, and to permit persons to whom the
 * Software is furnished to do so, subject to the following
 * conditions:
 *
 * The above copyright notice and this permission notice shall be
 * included in all copies or substantial portions of the Software.
 *
 * THE SOFTWARE IS PROVIDED "AS IS", WITHOUT WARRANTY OF ANY KIND,
 * EXPRESS OR IMPLIED, INCLUDING BUT NOT LIMITED TO THE WARRANTIES
 * OF MERCHANTABILITY, FITNESS FOR A PARTICULAR PURPOSE AND
 * NONINFRINGEMENT. IN NO EVENT SHALL THE AUTHORS OR COPYRIGHT
 * HOLDERS BE LIABLE FOR ANY CLAIM, DAMAGES OR OTHER LIABILITY,
 * WHETHER IN AN ACTION OF CONTRACT, TORT OR OTHERWISE, ARISING
 * FROM, OUT OF OR IN CONNECTION WITH THE SOFTWARE OR THE USE OR
 * OTHER DEALINGS IN THE SOFTWARE.
 */
package io.github.mzmine.modules.dataprocessing.adap_hierarchicalclustering;

import static io.github.mzmine.javafx.components.factories.FxTexts.boldText;
import static io.github.mzmine.javafx.components.factories.FxTexts.hyperlinkText;
import static io.github.mzmine.javafx.components.factories.FxTexts.linebreak;
import static io.github.mzmine.javafx.components.factories.FxTexts.mzminePaper;
import static io.github.mzmine.javafx.components.factories.FxTexts.text;

import dulab.adap.workflow.TwoStepDecompositionParameters;
import io.github.mzmine.javafx.components.factories.FxTextFlows;
import io.github.mzmine.javafx.components.factories.FxTexts;
import io.github.mzmine.parameters.Parameter;
import io.github.mzmine.parameters.impl.SimpleParameterSet;
import io.github.mzmine.parameters.parametertypes.BooleanParameter;
import io.github.mzmine.parameters.parametertypes.ComboParameter;
import io.github.mzmine.parameters.parametertypes.DoubleParameter;
import io.github.mzmine.parameters.parametertypes.IntegerParameter;
import io.github.mzmine.parameters.parametertypes.OriginalFeatureListHandlingParameter;
import io.github.mzmine.parameters.parametertypes.StringParameter;
import io.github.mzmine.parameters.parametertypes.ranges.ListDoubleRangeParameter;
import io.github.mzmine.parameters.parametertypes.selectors.FeatureListsParameter;
import io.github.mzmine.util.ExitCode;
import java.text.NumberFormat;
import javafx.collections.FXCollections;
import javafx.scene.layout.Region;

/**
 * @author aleksandrsmirnov
 */
public class ADAP3DecompositionV1_5Parameters extends SimpleParameterSet {

  public static final FeatureListsParameter PEAK_LISTS = new FeatureListsParameter();

  // ------------------------------------------------------------------------
  // ----- First-phase parameters -------------------------------------------
  // ------------------------------------------------------------------------

  public static final DoubleParameter MIN_CLUSTER_DISTANCE = new DoubleParameter(
      "Min cluster distance (min)", "Minimum distance between any two clusters",
      NumberFormat.getNumberInstance(), 0.01);

  public static final IntegerParameter MIN_CLUSTER_SIZE = new IntegerParameter("Min cluster size",
      "Minimum size of a cluster", 2);

  public static final DoubleParameter MIN_CLUSTER_INTENSITY = new DoubleParameter(
      "Min cluster intensity",
      "If the highest peak in a cluster has the intensity below Minimum Cluster Intensity, the cluster is removed",
      NumberFormat.getNumberInstance(), 500.0);

  // ------------------------------------------------------------------------
  // ----- End of First-phase parameters ------------------------------------
  // ------------------------------------------------------------------------

  // ------------------------------------------------------------------------
  // ----- Second-phase parameters ------------------------------------------
  // ------------------------------------------------------------------------

  public static final DoubleParameter EDGE_TO_HEIGHT_RATIO = new DoubleParameter(
      "Min edge-to-height ratio",
      "A peak is considered shared if its edge-to-height ratio is below this parameter",
      NumberFormat.getInstance(), 0.3, 0.0, 1.0);

  public static final DoubleParameter DELTA_TO_HEIGHT_RATIO = new DoubleParameter(
      "Min delta-to-height ratio",
      "A peak is considered shared if its delta (difference between the edges)-to-height ratio is below this parameter",
      NumberFormat.getInstance(), 0.2, 0.0, 1.0);

  public static final BooleanParameter USE_ISSHARED = new BooleanParameter("Find shared peaks",
      "If selected, peaks are marked as Shared if they are composed of two or more peaks", false);

  public static final DoubleParameter MIN_MODEL_SHARPNESS = new DoubleParameter("Min sharpness",
      "Minimum sharpness that the model peak can have", NumberFormat.getNumberInstance(), 10.0);

  public static final DoubleParameter SHAPE_SIM_THRESHOLD = new DoubleParameter(
      "Shape-similarity tolerance (0..90)",
      "Shape-similarity threshold is used to find similar peaks", NumberFormat.getNumberInstance(),
      18.0);

  public static final ComboParameter<String> MODEL_PEAK_CHOICE = new ComboParameter<>(
      "Choice of Model Peak based on",
      "Criterion to choose a model peak in a cluster: either peak with the highest m/z-value or with the highest sharpness",
      FXCollections.observableArrayList(TwoStepDecompositionParameters.MODEL_PEAK_CHOICE_SHARPNESS,
          TwoStepDecompositionParameters.MODEL_PEAK_CHOICE_MZ,
          TwoStepDecompositionParameters.MODEL_PEAK_CHOICE_INTENSITY),
      TwoStepDecompositionParameters.MODEL_PEAK_CHOICE_SHARPNESS);

  public static final ListDoubleRangeParameter MZ_VALUES = new ListDoubleRangeParameter(
      "Exclude m/z-values", "M/z-values to exclude while selecting model peak", false, null);

  // ------------------------------------------------------------------------
  // ----- End of Second-phase parameters -----------------------------------
  // ------------------------------------------------------------------------

  public static final StringParameter SUFFIX = new StringParameter("Suffix",
      "This string is added to feature list name as suffix", "ADAP-GC 3 Peak Decomposition");

  public static final OriginalFeatureListHandlingParameter handleOriginal = //
      new OriginalFeatureListHandlingParameter(false);

  public ADAP3DecompositionV1_5Parameters() {
    super(new Parameter[]{PEAK_LISTS, MIN_CLUSTER_DISTANCE, MIN_CLUSTER_SIZE, MIN_CLUSTER_INTENSITY,
            USE_ISSHARED, EDGE_TO_HEIGHT_RATIO, DELTA_TO_HEIGHT_RATIO, MIN_MODEL_SHARPNESS,
            SHAPE_SIM_THRESHOLD, MODEL_PEAK_CHOICE, MZ_VALUES, SUFFIX, handleOriginal},
        "https://mzmine.github.io/mzmine_documentation/module_docs/featdet_hierarch_clustering/featdet_hierarch_clustering.html");
  }

  @Override
  public ExitCode showSetupDialog(boolean valueCheckRequired) {
    Region message = FxTextFlows.newTextFlowInAccordion("How to cite", FxTexts.boldText(":"), linebreak(),
        text("If you use this Spectral Deconvolution Module, please cite:"), linebreak(),
        boldText("mzmine paper: "), mzminePaper, linebreak(), boldText("ADAP paper: "),
        hyperlinkText(
            "Smirnov A, Jia W, Walker D, Jones D, Du X: J. Proteome Res. 2018, 17, 1, 470–478",
            "https://pubs.acs.org/doi/10.1021/acs.jproteome.7b00633"));

    final ADAP3DecompositionV1_5SetupDialog dialog = new ADAP3DecompositionV1_5SetupDialog(
        valueCheckRequired, this, message);

    dialog.showAndWait();
    return dialog.getExitCode();
  }

  @Override
  public int getVersion() {
    return 2;
  }
}
=======
///*
// * Copyright (c) 2004-2022 The MZmine Development Team
// *
// * Permission is hereby granted, free of charge, to any person
// * obtaining a copy of this software and associated documentation
// * files (the "Software"), to deal in the Software without
// * restriction, including without limitation the rights to use,
// * copy, modify, merge, publish, distribute, sublicense, and/or sell
// * copies of the Software, and to permit persons to whom the
// * Software is furnished to do so, subject to the following
// * conditions:
// *
// * The above copyright notice and this permission notice shall be
// * included in all copies or substantial portions of the Software.
// *
// * THE SOFTWARE IS PROVIDED "AS IS", WITHOUT WARRANTY OF ANY KIND,
// * EXPRESS OR IMPLIED, INCLUDING BUT NOT LIMITED TO THE WARRANTIES
// * OF MERCHANTABILITY, FITNESS FOR A PARTICULAR PURPOSE AND
// * NONINFRINGEMENT. IN NO EVENT SHALL THE AUTHORS OR COPYRIGHT
// * HOLDERS BE LIABLE FOR ANY CLAIM, DAMAGES OR OTHER LIABILITY,
// * WHETHER IN AN ACTION OF CONTRACT, TORT OR OTHERWISE, ARISING
// * FROM, OUT OF OR IN CONNECTION WITH THE SOFTWARE OR THE USE OR
// * OTHER DEALINGS IN THE SOFTWARE.
// */
//package io.github.mzmine.modules.dataprocessing.adap_hierarchicalclustering;
//
//import dulab.adap.workflow.TwoStepDecompositionParameters;
//import io.github.mzmine.parameters.Parameter;
//import io.github.mzmine.parameters.impl.SimpleParameterSet;
//import io.github.mzmine.parameters.parametertypes.BooleanParameter;
//import io.github.mzmine.parameters.parametertypes.ComboParameter;
//import io.github.mzmine.parameters.parametertypes.DoubleParameter;
//import io.github.mzmine.parameters.parametertypes.IntegerParameter;
//import io.github.mzmine.parameters.parametertypes.OriginalFeatureListHandlingParameter;
//import io.github.mzmine.parameters.parametertypes.StringParameter;
//import io.github.mzmine.parameters.parametertypes.ranges.ListDoubleRangeParameter;
//import io.github.mzmine.parameters.parametertypes.selectors.FeatureListsParameter;
//import io.github.mzmine.util.ExitCode;
//import java.text.NumberFormat;
//import javafx.collections.FXCollections;
//
///**
// *
// * @author aleksandrsmirnov
// */
//public class ADAP3DecompositionV1_5Parameters extends SimpleParameterSet {
//
//  public static final FeatureListsParameter PEAK_LISTS = new FeatureListsParameter();
//
//  // ------------------------------------------------------------------------
//  // ----- First-phase parameters -------------------------------------------
//  // ------------------------------------------------------------------------
//
//  public static final DoubleParameter MIN_CLUSTER_DISTANCE =
//      new DoubleParameter("Min cluster distance (min)", "Minimum distance between any two clusters",
//          NumberFormat.getNumberInstance(), 0.01);
//
//  public static final IntegerParameter MIN_CLUSTER_SIZE =
//      new IntegerParameter("Min cluster size", "Minimum size of a cluster", 2);
//
//  public static final DoubleParameter MIN_CLUSTER_INTENSITY = new DoubleParameter(
//      "Min cluster intensity",
//      "If the highest peak in a cluster has the intensity below Minimum Cluster Intensity, the cluster is removed",
//      NumberFormat.getNumberInstance(), 500.0);
//
//  // ------------------------------------------------------------------------
//  // ----- End of First-phase parameters ------------------------------------
//  // ------------------------------------------------------------------------
//
//  // ------------------------------------------------------------------------
//  // ----- Second-phase parameters ------------------------------------------
//  // ------------------------------------------------------------------------
//
//  public static final DoubleParameter EDGE_TO_HEIGHT_RATIO =
//      new DoubleParameter("Min edge-to-height ratio",
//          "A peak is considered shared if its edge-to-height ratio is below this parameter",
//          NumberFormat.getInstance(), 0.3, 0.0, 1.0);
//
//  public static final DoubleParameter DELTA_TO_HEIGHT_RATIO = new DoubleParameter(
//      "Min delta-to-height ratio",
//      "A peak is considered shared if its delta (difference between the edges)-to-height ratio is below this parameter",
//      NumberFormat.getInstance(), 0.2, 0.0, 1.0);
//
//  public static final BooleanParameter USE_ISSHARED = new BooleanParameter("Find shared peaks",
//      "If selected, peaks are marked as Shared if they are composed of two or more peaks", false);
//
//  public static final DoubleParameter MIN_MODEL_SHARPNESS = new DoubleParameter("Min sharpness",
//      "Minimum sharpness that the model peak can have", NumberFormat.getNumberInstance(), 10.0);
//
//  public static final DoubleParameter SHAPE_SIM_THRESHOLD =
//      new DoubleParameter("Shape-similarity tolerance (0..90)",
//          "Shape-similarity threshold is used to find similar peaks",
//          NumberFormat.getNumberInstance(), 18.0);
//
//  public static final ComboParameter<String> MODEL_PEAK_CHOICE = new ComboParameter<>(
//      "Choice of Model Peak based on",
//      "Criterion to choose a model peak in a cluster: either peak with the highest m/z-value or with the highest sharpness",
//      FXCollections.observableArrayList(TwoStepDecompositionParameters.MODEL_PEAK_CHOICE_SHARPNESS,
//          TwoStepDecompositionParameters.MODEL_PEAK_CHOICE_MZ,
//          TwoStepDecompositionParameters.MODEL_PEAK_CHOICE_INTENSITY),
//      TwoStepDecompositionParameters.MODEL_PEAK_CHOICE_SHARPNESS);
//
//  public static final ListDoubleRangeParameter MZ_VALUES = new ListDoubleRangeParameter(
//      "Exclude m/z-values", "M/z-values to exclude while selecting model peak", false, null);
//
//  // ------------------------------------------------------------------------
//  // ----- End of Second-phase parameters -----------------------------------
//  // ------------------------------------------------------------------------
//
//  public static final StringParameter SUFFIX = new StringParameter("Suffix",
//      "This string is added to feature list name as suffix", "ADAP-GC 3 Peak Decomposition");
//
//  public static final OriginalFeatureListHandlingParameter handleOriginal = //
//      new OriginalFeatureListHandlingParameter(false);
//
//  public ADAP3DecompositionV1_5Parameters() {
//    super(
//        new Parameter[]{PEAK_LISTS, MIN_CLUSTER_DISTANCE, MIN_CLUSTER_SIZE, MIN_CLUSTER_INTENSITY,
//            USE_ISSHARED, EDGE_TO_HEIGHT_RATIO, DELTA_TO_HEIGHT_RATIO, MIN_MODEL_SHARPNESS,
//            SHAPE_SIM_THRESHOLD, MODEL_PEAK_CHOICE, MZ_VALUES, SUFFIX, handleOriginal},
//        "https://mzmine.github.io/mzmine_documentation/module_docs/featdet_hierarch_clustering/featdet_hierarch_clustering.html");
//  }
//
//  @Override
//  public ExitCode showSetupDialog(boolean valueCheckRequired) {
//    String message = "<html>Module Disclaimer:"
//        + "<br> If you use this Spectral Deconvolution Module, please cite the "
//        + "<a href=\"https://doi.org/10.1038/s41587-023-01690-2\">MZmine 3 paper</a> and the following article:"
//        + "<br><a href=\"http://pubs.acs.org/doi/10.1021/acs.jproteome.7b00633\"> Smirnov A, Jia W, Walker D, Jones D, Du X: ADAP-GC 3.2: Graphical Software Tool for "
//        + "<br>Efficient Spectral Deconvolution of Gas Cromatography&mdash;High-Resolution Mass Spectrometry "
//        + "<br>Metabolomics Data. J. Proteome Res 2017, DOI: 10.1021/acs.jproteome.7b00633</a>"
//        + "</html>";
//
//    final ADAP3DecompositionV1_5SetupDialog dialog =
//        new ADAP3DecompositionV1_5SetupDialog(valueCheckRequired, this, message);
//
//    dialog.showAndWait();
//    return dialog.getExitCode();
//  }
//
//  @Override
//  public int getVersion() {
//    return 2;
//  }
//}
>>>>>>> b8553a82
<|MERGE_RESOLUTION|>--- conflicted
+++ resolved
@@ -1,157 +1,12 @@
-<<<<<<< HEAD
-/*
- * Copyright (c) 2004-2024 The MZmine Development Team
- *
- * Permission is hereby granted, free of charge, to any person
- * obtaining a copy of this software and associated documentation
- * files (the "Software"), to deal in the Software without
- * restriction, including without limitation the rights to use,
- * copy, modify, merge, publish, distribute, sublicense, and/or sell
- * copies of the Software, and to permit persons to whom the
- * Software is furnished to do so, subject to the following
- * conditions:
- *
- * The above copyright notice and this permission notice shall be
- * included in all copies or substantial portions of the Software.
- *
- * THE SOFTWARE IS PROVIDED "AS IS", WITHOUT WARRANTY OF ANY KIND,
- * EXPRESS OR IMPLIED, INCLUDING BUT NOT LIMITED TO THE WARRANTIES
- * OF MERCHANTABILITY, FITNESS FOR A PARTICULAR PURPOSE AND
- * NONINFRINGEMENT. IN NO EVENT SHALL THE AUTHORS OR COPYRIGHT
- * HOLDERS BE LIABLE FOR ANY CLAIM, DAMAGES OR OTHER LIABILITY,
- * WHETHER IN AN ACTION OF CONTRACT, TORT OR OTHERWISE, ARISING
- * FROM, OUT OF OR IN CONNECTION WITH THE SOFTWARE OR THE USE OR
- * OTHER DEALINGS IN THE SOFTWARE.
- */
-package io.github.mzmine.modules.dataprocessing.adap_hierarchicalclustering;
-
 import static io.github.mzmine.javafx.components.factories.FxTexts.boldText;
 import static io.github.mzmine.javafx.components.factories.FxTexts.hyperlinkText;
 import static io.github.mzmine.javafx.components.factories.FxTexts.linebreak;
 import static io.github.mzmine.javafx.components.factories.FxTexts.mzminePaper;
 import static io.github.mzmine.javafx.components.factories.FxTexts.text;
 
-import dulab.adap.workflow.TwoStepDecompositionParameters;
 import io.github.mzmine.javafx.components.factories.FxTextFlows;
 import io.github.mzmine.javafx.components.factories.FxTexts;
-import io.github.mzmine.parameters.Parameter;
-import io.github.mzmine.parameters.impl.SimpleParameterSet;
-import io.github.mzmine.parameters.parametertypes.BooleanParameter;
-import io.github.mzmine.parameters.parametertypes.ComboParameter;
-import io.github.mzmine.parameters.parametertypes.DoubleParameter;
-import io.github.mzmine.parameters.parametertypes.IntegerParameter;
-import io.github.mzmine.parameters.parametertypes.OriginalFeatureListHandlingParameter;
-import io.github.mzmine.parameters.parametertypes.StringParameter;
-import io.github.mzmine.parameters.parametertypes.ranges.ListDoubleRangeParameter;
-import io.github.mzmine.parameters.parametertypes.selectors.FeatureListsParameter;
-import io.github.mzmine.util.ExitCode;
-import java.text.NumberFormat;
-import javafx.collections.FXCollections;
-import javafx.scene.layout.Region;
-
-/**
- * @author aleksandrsmirnov
- */
-public class ADAP3DecompositionV1_5Parameters extends SimpleParameterSet {
-
-  public static final FeatureListsParameter PEAK_LISTS = new FeatureListsParameter();
-
-  // ------------------------------------------------------------------------
-  // ----- First-phase parameters -------------------------------------------
-  // ------------------------------------------------------------------------
-
-  public static final DoubleParameter MIN_CLUSTER_DISTANCE = new DoubleParameter(
-      "Min cluster distance (min)", "Minimum distance between any two clusters",
-      NumberFormat.getNumberInstance(), 0.01);
-
-  public static final IntegerParameter MIN_CLUSTER_SIZE = new IntegerParameter("Min cluster size",
-      "Minimum size of a cluster", 2);
-
-  public static final DoubleParameter MIN_CLUSTER_INTENSITY = new DoubleParameter(
-      "Min cluster intensity",
-      "If the highest peak in a cluster has the intensity below Minimum Cluster Intensity, the cluster is removed",
-      NumberFormat.getNumberInstance(), 500.0);
-
-  // ------------------------------------------------------------------------
-  // ----- End of First-phase parameters ------------------------------------
-  // ------------------------------------------------------------------------
-
-  // ------------------------------------------------------------------------
-  // ----- Second-phase parameters ------------------------------------------
-  // ------------------------------------------------------------------------
-
-  public static final DoubleParameter EDGE_TO_HEIGHT_RATIO = new DoubleParameter(
-      "Min edge-to-height ratio",
-      "A peak is considered shared if its edge-to-height ratio is below this parameter",
-      NumberFormat.getInstance(), 0.3, 0.0, 1.0);
-
-  public static final DoubleParameter DELTA_TO_HEIGHT_RATIO = new DoubleParameter(
-      "Min delta-to-height ratio",
-      "A peak is considered shared if its delta (difference between the edges)-to-height ratio is below this parameter",
-      NumberFormat.getInstance(), 0.2, 0.0, 1.0);
-
-  public static final BooleanParameter USE_ISSHARED = new BooleanParameter("Find shared peaks",
-      "If selected, peaks are marked as Shared if they are composed of two or more peaks", false);
-
-  public static final DoubleParameter MIN_MODEL_SHARPNESS = new DoubleParameter("Min sharpness",
-      "Minimum sharpness that the model peak can have", NumberFormat.getNumberInstance(), 10.0);
-
-  public static final DoubleParameter SHAPE_SIM_THRESHOLD = new DoubleParameter(
-      "Shape-similarity tolerance (0..90)",
-      "Shape-similarity threshold is used to find similar peaks", NumberFormat.getNumberInstance(),
-      18.0);
-
-  public static final ComboParameter<String> MODEL_PEAK_CHOICE = new ComboParameter<>(
-      "Choice of Model Peak based on",
-      "Criterion to choose a model peak in a cluster: either peak with the highest m/z-value or with the highest sharpness",
-      FXCollections.observableArrayList(TwoStepDecompositionParameters.MODEL_PEAK_CHOICE_SHARPNESS,
-          TwoStepDecompositionParameters.MODEL_PEAK_CHOICE_MZ,
-          TwoStepDecompositionParameters.MODEL_PEAK_CHOICE_INTENSITY),
-      TwoStepDecompositionParameters.MODEL_PEAK_CHOICE_SHARPNESS);
-
-  public static final ListDoubleRangeParameter MZ_VALUES = new ListDoubleRangeParameter(
-      "Exclude m/z-values", "M/z-values to exclude while selecting model peak", false, null);
-
-  // ------------------------------------------------------------------------
-  // ----- End of Second-phase parameters -----------------------------------
-  // ------------------------------------------------------------------------
-
-  public static final StringParameter SUFFIX = new StringParameter("Suffix",
-      "This string is added to feature list name as suffix", "ADAP-GC 3 Peak Decomposition");
-
-  public static final OriginalFeatureListHandlingParameter handleOriginal = //
-      new OriginalFeatureListHandlingParameter(false);
-
-  public ADAP3DecompositionV1_5Parameters() {
-    super(new Parameter[]{PEAK_LISTS, MIN_CLUSTER_DISTANCE, MIN_CLUSTER_SIZE, MIN_CLUSTER_INTENSITY,
-            USE_ISSHARED, EDGE_TO_HEIGHT_RATIO, DELTA_TO_HEIGHT_RATIO, MIN_MODEL_SHARPNESS,
-            SHAPE_SIM_THRESHOLD, MODEL_PEAK_CHOICE, MZ_VALUES, SUFFIX, handleOriginal},
-        "https://mzmine.github.io/mzmine_documentation/module_docs/featdet_hierarch_clustering/featdet_hierarch_clustering.html");
-  }
-
-  @Override
-  public ExitCode showSetupDialog(boolean valueCheckRequired) {
-    Region message = FxTextFlows.newTextFlowInAccordion("How to cite", FxTexts.boldText(":"), linebreak(),
-        text("If you use this Spectral Deconvolution Module, please cite:"), linebreak(),
-        boldText("mzmine paper: "), mzminePaper, linebreak(), boldText("ADAP paper: "),
-        hyperlinkText(
-            "Smirnov A, Jia W, Walker D, Jones D, Du X: J. Proteome Res. 2018, 17, 1, 470–478",
-            "https://pubs.acs.org/doi/10.1021/acs.jproteome.7b00633"));
-
-    final ADAP3DecompositionV1_5SetupDialog dialog = new ADAP3DecompositionV1_5SetupDialog(
-        valueCheckRequired, this, message);
-
-    dialog.showAndWait();
-    return dialog.getExitCode();
-  }
-
-  @Override
-  public int getVersion() {
-    return 2;
-  }
-}
-=======
-///*
+import javafx.scene.layout.Region;///*
 // * Copyright (c) 2004-2022 The MZmine Development Team
 // *
 // * Permission is hereby granted, free of charge, to any person
@@ -276,13 +131,12 @@
 //
 //  @Override
 //  public ExitCode showSetupDialog(boolean valueCheckRequired) {
-//    String message = "<html>Module Disclaimer:"
-//        + "<br> If you use this Spectral Deconvolution Module, please cite the "
-//        + "<a href=\"https://doi.org/10.1038/s41587-023-01690-2\">MZmine 3 paper</a> and the following article:"
-//        + "<br><a href=\"http://pubs.acs.org/doi/10.1021/acs.jproteome.7b00633\"> Smirnov A, Jia W, Walker D, Jones D, Du X: ADAP-GC 3.2: Graphical Software Tool for "
-//        + "<br>Efficient Spectral Deconvolution of Gas Cromatography&mdash;High-Resolution Mass Spectrometry "
-//        + "<br>Metabolomics Data. J. Proteome Res 2017, DOI: 10.1021/acs.jproteome.7b00633</a>"
-//        + "</html>";
+//Region message = FxTextFlows.newTextFlowInAccordion("How to cite", FxTexts.boldText(":"), linebreak(),
+//    text("If you use this Spectral Deconvolution Module, please cite:"), linebreak(),
+//    boldText("mzmine paper: "), mzminePaper, linebreak(), boldText("ADAP paper: "),
+//    hyperlinkText(
+//        "Smirnov A, Jia W, Walker D, Jones D, Du X: J. Proteome Res. 2018, 17, 1, 470–478",
+//        "https://pubs.acs.org/doi/10.1021/acs.jproteome.7b00633"));
 //
 //    final ADAP3DecompositionV1_5SetupDialog dialog =
 //        new ADAP3DecompositionV1_5SetupDialog(valueCheckRequired, this, message);
@@ -295,5 +149,4 @@
 //  public int getVersion() {
 //    return 2;
 //  }
-//}
->>>>>>> b8553a82
+//}