--- conflicted
+++ resolved
@@ -42,12 +42,9 @@
 import io.github.mzmine.util.StringUtils;
 import io.github.mzmine.util.collections.CollectionUtils;
 import io.github.mzmine.util.collections.SortOrder;
-<<<<<<< HEAD
 import io.github.mzmine.util.spectraldb.entry.DBEntryField;
 import io.github.mzmine.util.spectraldb.entry.SpectralDBAnnotation;
-=======
 import io.github.mzmine.util.spectraldb.entry.SpectralLibraryEntry;
->>>>>>> 6d97c078
 import java.util.Collection;
 import java.util.Comparator;
 import java.util.HashMap;
@@ -206,7 +203,6 @@
     ConnectedTypeCalculation.LIST.forEach(calc -> calc.calculateIfAbsent(row, annotation));
   }
 
-<<<<<<< HEAD
   public static <T> @Nullable T getTypeValue(@NotNull FeatureAnnotation annotation,
       @NotNull Class<? extends DataType<T>> type) {
     return switch (annotation) {
@@ -215,7 +211,8 @@
           db.getEntry().getOrElse(DBEntryField.fromDataTypeClass(type), null);
       default -> null;
     };
-=======
+  }
+
   /**
    * Convert spectral library entry to compound DB entry. Tries to copy over all fields
    */
@@ -250,6 +247,5 @@
       db.setStructure(structure);
     }
     return db;
->>>>>>> 6d97c078
   }
 }