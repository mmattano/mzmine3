/*
 * Copyright (c) 2004-2024 The MZmine Development Team
 *
 * Permission is hereby granted, free of charge, to any person
 * obtaining a copy of this software and associated documentation
 * files (the "Software"), to deal in the Software without
 * restriction, including without limitation the rights to use,
 * copy, modify, merge, publish, distribute, sublicense, and/or sell
 * copies of the Software, and to permit persons to whom the
 * Software is furnished to do so, subject to the following
 * conditions:
 *
 * The above copyright notice and this permission notice shall be
 * included in all copies or substantial portions of the Software.
 *
 * THE SOFTWARE IS PROVIDED "AS IS", WITHOUT WARRANTY OF ANY KIND,
 * EXPRESS OR IMPLIED, INCLUDING BUT NOT LIMITED TO THE WARRANTIES
 * OF MERCHANTABILITY, FITNESS FOR A PARTICULAR PURPOSE AND
 * NONINFRINGEMENT. IN NO EVENT SHALL THE AUTHORS OR COPYRIGHT
 * HOLDERS BE LIABLE FOR ANY CLAIM, DAMAGES OR OTHER LIABILITY,
 * WHETHER IN AN ACTION OF CONTRACT, TORT OR OTHERWISE, ARISING
 * FROM, OUT OF OR IN CONNECTION WITH THE SOFTWARE OR THE USE OR
 * OTHER DEALINGS IN THE SOFTWARE.
 */

package io.github.mzmine.util.javafx;

import io.github.mzmine.main.ConfigService;
import javafx.beans.binding.Bindings;
import javafx.beans.property.BooleanProperty;
import javafx.scene.image.Image;
import javafx.scene.image.ImageView;
import javafx.scene.layout.HBox;

/**
 * Icon that automatically changes if mzmine is switched from light to dark mode.
 */
public class LightAndDarkModeIcon extends HBox {

  public static LightAndDarkModeIcon mzmineImage(int maxWidth, int maxHeight) {
    return new LightAndDarkModeIcon("icons/introductiontab/logos_mzio_mzmine.png",
        "icons/introductiontab/logos_mzio_mzmine_light.png", maxWidth, maxHeight);
  }

  public static LightAndDarkModeIcon mzwizardImage(int maxWidth, int maxHeight) {
    return new LightAndDarkModeIcon("icons/introductiontab/logos_mzio_mzwizard.png",
        "icons/introductiontab/logos_mzio_mzwizard_light.png", maxWidth, maxHeight);
  }

<<<<<<< HEAD
=======
  public static LightAndDarkModeIcon mzwizardImageTab(int maxWidth, int maxHeight) {
    return new LightAndDarkModeIcon("icons/introductiontab/logos_mzio_mzwizard_lowres.png",
        "icons/introductiontab/logos_mzio_mzwizard_light_lowres.png", maxWidth, maxHeight);
  }

>>>>>>> c0651c93
  public LightAndDarkModeIcon(String resourcePathForLightMode, String resourcePathForDarkMode,
      int maxWidth, int maxHeight) {
    this(resourcePathForLightMode, resourcePathForDarkMode, maxWidth, maxHeight,
        ConfigService.isDarkModeProperty());
  }

  public LightAndDarkModeIcon(String resourcePathForLightMode, String resourcePathForDarkMode,
      int maxWidth, int maxHeight, BooleanProperty isDarkModeProperty) {
    final Image lightModeImage = FxIconUtil.loadImageFromResources(resourcePathForLightMode);
    final Image darkModeImage = FxIconUtil.loadImageFromResources(resourcePathForDarkMode);

    ImageView view = new ImageView();
    getChildren().add(view);
    view.setPreserveRatio(true);
    view.setFitHeight(maxHeight);
    view.setFitWidth(maxWidth);
    view.imageProperty().bind(Bindings.createObjectBinding(() -> {
      if (isDarkModeProperty.get()) {
        return darkModeImage;
      } else {
        return lightModeImage;
      }
    }, isDarkModeProperty));
  }
}<|MERGE_RESOLUTION|>--- conflicted
+++ resolved
@@ -47,14 +47,11 @@
         "icons/introductiontab/logos_mzio_mzwizard_light.png", maxWidth, maxHeight);
   }
 
-<<<<<<< HEAD
-=======
   public static LightAndDarkModeIcon mzwizardImageTab(int maxWidth, int maxHeight) {
     return new LightAndDarkModeIcon("icons/introductiontab/logos_mzio_mzwizard_lowres.png",
         "icons/introductiontab/logos_mzio_mzwizard_light_lowres.png", maxWidth, maxHeight);
   }
 
->>>>>>> c0651c93
   public LightAndDarkModeIcon(String resourcePathForLightMode, String resourcePathForDarkMode,
       int maxWidth, int maxHeight) {
     this(resourcePathForLightMode, resourcePathForDarkMode, maxWidth, maxHeight,
