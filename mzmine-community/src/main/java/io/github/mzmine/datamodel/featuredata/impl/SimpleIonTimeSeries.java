--- conflicted
+++ resolved
@@ -179,7 +179,6 @@
   }
 
   @Override
-<<<<<<< HEAD
   public IntensityTimeSeries subSeries(MemoryMapStorage storage, int startIndexInclusive,
       int endIndexExclusive) {
 
@@ -190,10 +189,7 @@
   }
 
   @Override
-  public DoubleBuffer getIntensityValueBuffer() {
-=======
   public MemorySegment getIntensityValueBuffer() {
->>>>>>> dad89587
     return intensityValues;
   }
 
