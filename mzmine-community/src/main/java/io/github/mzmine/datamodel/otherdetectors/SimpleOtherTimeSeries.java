--- conflicted
+++ resolved
@@ -92,7 +92,6 @@
   }
 
   @Override
-<<<<<<< HEAD
   public OtherTimeSeries copyAndReplace(MemoryMapStorage storage, double[] newIntensities,
       String newName) {
     if (getNumberOfValues() != newIntensities.length) {
@@ -102,7 +101,9 @@
     final float[] rts = new float[getNumberOfValues()];
     timeBuffer.get(rts);
     return new SimpleOtherTimeSeries(storage, rts, newIntensities, newName, getTimeSeriesData());
-=======
+  }
+
+  @Override
   public IntensityTimeSeries subSeries(MemoryMapStorage storage, float start, float end) {
     // todo does this work with float to double?
     final IndexRange indexRange = BinarySearch.indexRange(start, end, getNumberOfValues(),
@@ -124,6 +125,5 @@
   public @Nullable MemoryMapStorage getStorage() {
     return getTimeSeriesData().getOtherDataFile().getCorrespondingRawDataFile()
         .getMemoryMapStorage();
->>>>>>> e4777ee4
   }
 }