/*
 * Copyright (c) 2004-2024 The MZmine Development Team
 *
 * Permission is hereby granted, free of charge, to any person
 * obtaining a copy of this software and associated documentation
 * files (the "Software"), to deal in the Software without
 * restriction, including without limitation the rights to use,
 * copy, modify, merge, publish, distribute, sublicense, and/or sell
 * copies of the Software, and to permit persons to whom the
 * Software is furnished to do so, subject to the following
 * conditions:
 *
 * The above copyright notice and this permission notice shall be
 * included in all copies or substantial portions of the Software.
 *
 * THE SOFTWARE IS PROVIDED "AS IS", WITHOUT WARRANTY OF ANY KIND,
 * EXPRESS OR IMPLIED, INCLUDING BUT NOT LIMITED TO THE WARRANTIES
 * OF MERCHANTABILITY, FITNESS FOR A PARTICULAR PURPOSE AND
 * NONINFRINGEMENT. IN NO EVENT SHALL THE AUTHORS OR COPYRIGHT
 * HOLDERS BE LIABLE FOR ANY CLAIM, DAMAGES OR OTHER LIABILITY,
 * WHETHER IN AN ACTION OF CONTRACT, TORT OR OTHERWISE, ARISING
 * FROM, OUT OF OR IN CONNECTION WITH THE SOFTWARE OR THE USE OR
 * OTHER DEALINGS IN THE SOFTWARE.
 */

package io.github.mzmine.parameters.parametertypes.filenames;


import io.github.mzmine.modules.io.download.DownloadAsset;
import io.github.mzmine.modules.io.download.DownloadAssetButton;
import io.github.mzmine.modules.io.download.ExternalAsset;
import java.io.File;
import java.util.List;
import java.util.function.Consumer;
import java.util.logging.Logger;
import javafx.geometry.Pos;
import javafx.scene.control.Button;
import javafx.scene.control.TextField;
import javafx.scene.control.Tooltip;
import javafx.scene.input.TransferMode;
import javafx.scene.layout.HBox;
import javafx.scene.layout.Priority;
import javafx.stage.FileChooser;
import javafx.stage.FileChooser.ExtensionFilter;
import org.jetbrains.annotations.Nullable;

/**
 *
 */
public class FileNameComponent extends HBox implements LastFilesComponent {

  private static final Logger logger = Logger.getLogger(FileNameComponent.class.getName());
  private final TextField txtFilename;
  private final LastFilesButton btnLastFiles;
  private final FileSelectionType type;
  private final List<ExtensionFilter> filters;


  public FileNameComponent(List<File> lastFiles, FileSelectionType type,
      final List<ExtensionFilter> filters) {
    this(lastFiles, type, filters, null);
  }

  public FileNameComponent(final List<File> lastFiles, final FileSelectionType type,
      final List<ExtensionFilter> filters, final ExternalAsset extAsset,
      final List<DownloadAsset> downloadLinks) {
    this(lastFiles, type, filters, null, extAsset, downloadLinks);
  }


  public FileNameComponent(List<File> lastFiles, FileSelectionType type,
      final List<ExtensionFilter> filters, @Nullable Consumer<File> exportExamples) {
    this(lastFiles, type, filters, exportExamples, null, List.of());
  }

  private FileNameComponent(final List<File> lastFiles, final FileSelectionType type,
      final List<ExtensionFilter> filters, @Nullable Consumer<File> exportExamples,
      final ExternalAsset extAsset, final List<DownloadAsset> downloadLinks) {
    this.type = type;
    this.filters = filters;

    txtFilename = new TextField();
    //txtFilename.setFont(smallFont);

    // last used files chooser button
    // on click - set file name to textField
    btnLastFiles = new LastFilesButton("last", file -> txtFilename.setText(file.getPath()));

    Button btnFileBrowser = new Button("Select");
    btnFileBrowser.setOnAction(e -> {
      var selectedFile = openSelectDialog(lastFiles, type, filters);

      if (selectedFile == null) {
        return;
      }
      txtFilename.setText(selectedFile.getPath());
    });

    getChildren().addAll(txtFilename, btnLastFiles, btnFileBrowser);
    if (exportExamples != null) {
      Button button = new Button("Example");
      Tooltip.install(button, new Tooltip("Export an example file with expected format"));
      button.setOnAction(event -> {
        var selectedFile = openSelectDialog(lastFiles, FileSelectionType.SAVE, filters);

        if (selectedFile == null) {
          return;
        }
        exportExamples.accept(selectedFile);
      });
      getChildren().add(button);
    }
    if (extAsset != null) {
      var downloadButton = new DownloadAssetButton(extAsset, downloadLinks);
      downloadButton.setOnDownloadFinished(file -> setValue(file));
      getChildren().add(downloadButton);
    }

    setAlignment(Pos.CENTER_LEFT);
    setSpacing(5);
    HBox.setHgrow(txtFilename, Priority.ALWAYS);
    setLastFiles(lastFiles);
    initDragDropped();
  }

<<<<<<< HEAD
  private File openSelectDialog(final List<File> lastFiles, final FileSelectionType type,
=======

  public File openSelectDialog(final List<File> lastFiles, final FileSelectionType type,
>>>>>>> d4ad87d1
      final List<ExtensionFilter> filters) {
    // Create chooser.
    FileChooser fileChooser = new FileChooser();
    fileChooser.setTitle("Select file");
    if (filters != null) {
      fileChooser.getExtensionFilters().addAll(filters);
    }

    // Set current directory.
    boolean initDirFound = false;
    final String currentPath = txtFilename.getText();
    try {
      if (currentPath.length() > 0) {

        final File currentFile = new File(currentPath);
        final File currentDir = currentFile.getParentFile();
        if (currentDir != null && currentDir.exists()) {
          fileChooser.setInitialDirectory(currentDir);
          initDirFound = true;
        }
      }
    } catch (Exception ex) {
    }

    if (!initDirFound && lastFiles != null && !lastFiles.isEmpty()) {
      final File lastDir = lastFiles.get(0).getParentFile();
      if (lastDir != null && lastDir.exists()) {
        fileChooser.setInitialDirectory(lastDir);
      }
    }
    // Open chooser.
    File selectedFile = null;
    if (type == FileSelectionType.OPEN) {
      selectedFile = fileChooser.showOpenDialog(null);
    } else {
      selectedFile = fileChooser.showSaveDialog(null);
    }
    return selectedFile;
  }

  @Override
  public void setLastFiles(List<File> value) {
    btnLastFiles.setLastFiles(value);
  }

  public File getValue() {
    String fileName = txtFilename.getText();
    File file = new File(fileName);
    return file;
  }

  public void setValue(File value) {
    txtFilename.setText(value != null ? value.getPath() : "");
  }

  public File getValue(boolean allowEmptyString) {
    String fileName = txtFilename.getText();
    if (!allowEmptyString && fileName.trim().isEmpty()) {
      return null;
    }
    return getValue();
  }

  public void setToolTipText(String toolTip) {
    txtFilename.setTooltip(new Tooltip(toolTip));
  }

  private void initDragDropped() {
    txtFilename.setOnDragOver(e -> {
      if (e.getGestureSource() != this && e.getGestureSource() != txtFilename && e.getDragboard()
          .hasFiles()) {
        e.acceptTransferModes(TransferMode.COPY_OR_MOVE);
      }
      e.consume();
    });
    txtFilename.setOnDragDropped(e -> {
      if (e.getDragboard().hasFiles()) {
        final List<File> files = e.getDragboard().getFiles();
        final List<String> patterns = filters.stream().flatMap(f -> f.getExtensions().stream())
            .map(extension -> extension.toLowerCase().replace("*", "").toLowerCase()).toList();

        // use the first match of the dropped file
        for (File file : files) {
          if (patterns.stream()
              .anyMatch(filter -> file.getAbsolutePath().toLowerCase().endsWith(filter))) {
            txtFilename.setText(file.getPath());
            break;
          }
        }

        e.setDropCompleted(true);
        e.consume();
      }
    });
  }
}<|MERGE_RESOLUTION|>--- conflicted
+++ resolved
@@ -123,12 +123,7 @@
     initDragDropped();
   }
 
-<<<<<<< HEAD
-  private File openSelectDialog(final List<File> lastFiles, final FileSelectionType type,
-=======
-
   public File openSelectDialog(final List<File> lastFiles, final FileSelectionType type,
->>>>>>> d4ad87d1
       final List<ExtensionFilter> filters) {
     // Create chooser.
     FileChooser fileChooser = new FileChooser();
