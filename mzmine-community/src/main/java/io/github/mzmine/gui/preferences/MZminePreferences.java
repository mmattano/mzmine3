/*
 * Copyright (c) 2004-2024 The mzmine Development Team
 *
 * Permission is hereby granted, free of charge, to any person
 * obtaining a copy of this software and associated documentation
 * files (the "Software"), to deal in the Software without
 * restriction, including without limitation the rights to use,
 * copy, modify, merge, publish, distribute, sublicense, and/or sell
 * copies of the Software, and to permit persons to whom the
 * Software is furnished to do so, subject to the following
 * conditions:
 *
 * The above copyright notice and this permission notice shall be
 * included in all copies or substantial portions of the Software.
 *
 * THE SOFTWARE IS PROVIDED "AS IS", WITHOUT WARRANTY OF ANY KIND,
 * EXPRESS OR IMPLIED, INCLUDING BUT NOT LIMITED TO THE WARRANTIES
 * OF MERCHANTABILITY, FITNESS FOR A PARTICULAR PURPOSE AND
 * NONINFRINGEMENT. IN NO EVENT SHALL THE AUTHORS OR COPYRIGHT
 * HOLDERS BE LIABLE FOR ANY CLAIM, DAMAGES OR OTHER LIABILITY,
 * WHETHER IN AN ACTION OF CONTRACT, TORT OR OTHERWISE, ARISING
 * FROM, OUT OF OR IN CONNECTION WITH THE SOFTWARE OR THE USE OR
 * OTHER DEALINGS IN THE SOFTWARE.
 */

package io.github.mzmine.gui.preferences;

import io.github.mzmine.gui.chartbasics.chartthemes.ChartThemeParameters;
import io.github.mzmine.gui.chartbasics.chartutils.paintscales.PaintScaleTransform;
import io.github.mzmine.javafx.dialogs.DialogLoggerUtil;
import io.github.mzmine.main.ConfigService;
import io.github.mzmine.main.KeepInMemory;
import io.github.mzmine.main.MZmineCore;
import io.github.mzmine.parameters.ParameterSet;
import io.github.mzmine.parameters.dialogs.GroupedParameterSetupDialog;
import io.github.mzmine.parameters.impl.SimpleParameterSet;
import io.github.mzmine.parameters.parametertypes.BooleanParameter;
import io.github.mzmine.parameters.parametertypes.ComboParameter;
import io.github.mzmine.parameters.parametertypes.FontSpecs;
import io.github.mzmine.parameters.parametertypes.HiddenParameter;
import io.github.mzmine.parameters.parametertypes.OptOutParameter;
import io.github.mzmine.parameters.parametertypes.OptionalParameter;
import io.github.mzmine.parameters.parametertypes.StringParameter;
import io.github.mzmine.parameters.parametertypes.WindowSettingsParameter;
import io.github.mzmine.parameters.parametertypes.colorpalette.ColorPaletteParameter;
import io.github.mzmine.parameters.parametertypes.filenames.DirectoryParameter;
import io.github.mzmine.parameters.parametertypes.filenames.FileNameParameter;
import io.github.mzmine.parameters.parametertypes.filenames.FileSelectionType;
import io.github.mzmine.parameters.parametertypes.paintscale.PaintScalePaletteParameter;
import io.github.mzmine.parameters.parametertypes.submodules.OptionalModuleParameter;
import io.github.mzmine.parameters.parametertypes.submodules.ParameterSetParameter;
import io.github.mzmine.util.ExitCode;
import io.github.mzmine.util.StringUtils;
import io.github.mzmine.util.color.ColorUtils;
import io.github.mzmine.util.files.ExtensionFilters;
import io.github.mzmine.util.files.FileAndPathUtil;
import io.github.mzmine.util.web.Proxy;
import io.github.mzmine.util.web.ProxyType;
import io.github.mzmine.util.web.ProxyUtils;
import io.mzio.users.gui.fx.UsersController;
import io.mzio.users.service.UserType;
import io.mzio.users.user.CurrentUserService;
import java.io.File;
import java.text.DecimalFormat;
import java.util.Collection;
import java.util.List;
import java.util.Map;
import javafx.application.Platform;
import javafx.beans.property.BooleanProperty;
import javafx.beans.property.SimpleBooleanProperty;
import javafx.collections.FXCollections;
import javafx.scene.paint.Color;
import org.jetbrains.annotations.Nullable;
import org.w3c.dom.Element;

public class MZminePreferences extends SimpleParameterSet {

  public static final HiddenParameter<String> username = new HiddenParameter<>(
      new StringParameter("username", "last active username", "", false, true));

  public static final NumberFormatParameter mzFormat = new NumberFormatParameter("m/z value format",
      "Format of m/z values", false, new DecimalFormat("0.0000"));

  public static final NumberFormatParameter rtFormat = new NumberFormatParameter(
      "Retention time value format", "Format of retention time values", false,
      new DecimalFormat("0.00"));

  public static final NumberFormatParameter mobilityFormat = new NumberFormatParameter(
      "Mobility value format", "Format of mobility values", false, new DecimalFormat("0.000"));

  public static final NumberFormatParameter ccsFormat = new NumberFormatParameter(
      "CCS value format", "Format for collision cross section (CCS) values.", false,
      new DecimalFormat("0.0"));

  public static final NumberFormatParameter intensityFormat = new NumberFormatParameter(
      "Intensity format", "Format of intensity values", true, new DecimalFormat("0.0E0"));

  public static final NumberFormatParameter ppmFormat = new NumberFormatParameter("PPM format",
      "Format used for PPM values such as mass errors", true, new DecimalFormat("0.0000"));

  public static final NumberFormatParameter scoreFormat = new NumberFormatParameter("Score format",
      "Format used for scores, e.g., Pearson correlation, cosine similarity etc.", false,
      new DecimalFormat("0.000"));

  public static final NumberFormatParameter percentFormat = new NumberFormatParameter(
      "Percent format", "Format used for percentages, e.g., relative errors (except ppm) etc.",
      false, new DecimalFormat("0.0 %"));

  public static final ComboParameter<UnitFormat> unitFormat = new ComboParameter<>("Unit format",
      "The default unit format to format e.g. axis labels in MZmine.",
      FXCollections.observableArrayList(UnitFormat.values()), UnitFormat.DIVIDE);

  public static final NumOfThreadsParameter numOfThreads = new NumOfThreadsParameter();

  public static final OptionalModuleParameter<ProxyParameters> proxySettings = new OptionalModuleParameter<>(
      "Use proxy", "Use proxy for internet connection?", new ProxyParameters(), false);

//  public static final BooleanParameter sendStatistics = new BooleanParameter(
//      "Send anonymous statistics", "Allow MZmine to send anonymous statistics on the module usage?",
//      true);
//  public static final OptionalModuleParameter sendErrorEMail = new OptionalModuleParameter(
//      "Send error e-Mail notifications", "Send error e-Mail notifications",
//      new ErrorMailSettings());

  public static final WindowSettingsParameter windowSetttings = new WindowSettingsParameter();

  public static final ColorPaletteParameter defaultColorPalette = new ColorPaletteParameter(
      "Default color palette",
      "Defines the default color palette used to create charts throughout MZmine");

  public static final PaintScalePaletteParameter defaultPaintScale = new PaintScalePaletteParameter(
      "Default paint scale",
      "Defines the default paint scale used to create charts throughout MZmine");

  public static final ParameterSetParameter<ChartThemeParameters> chartParam = new ParameterSetParameter<>(
      "Chart parameters", "The default chart parameters to be used throughout MZmine",
      new ChartThemeParameters());

  public static final ComboParameter<Themes> theme = new ComboParameter<>("Theme",
      "Select JavaFX style to theme the MZmine window.", Themes.values(), Themes.JABREF_LIGHT);

  public static final BooleanParameter presentationMode = new BooleanParameter("Presentation mode",
      "If checked, fonts in the MZmine gui will be enlarged. The chart fonts are still controlled by the chart theme.",
      false);

  public static final HiddenParameter<Map<String, Boolean>> imsModuleWarnings = new HiddenParameter<>(
      new OptOutParameter("Ion mobility compatibility warnings",
          "Shows a warning message when a module without explicit ion mobility support is "
              + "used to process ion mobility data."));

  public static final DirectoryParameter tempDirectory = new DirectoryParameter(
      "Temporary file directory", "Directory where temporary files"
      + " will be stored. Directory should be located on a drive with fast read and write "
      + "(e.g., an SSD). Requires a restart of MZmine to take effect (the program argument --temp "
      + "overrides this parameter, if set: --temp D:\\your_tmp_dir\\)",
      System.getProperty("java.io.tmpdir"));

  public static final ComboParameter<KeepInMemory> memoryOption = new ComboParameter<>(
      "Keep in memory", String.format(
      "Specifies the objects that are kept in memory rather than memory mapping "
          + "them into temp files in the temp directory. Parameter is overriden by the program "
          + "argument --memory. Depending on the read/write speed of the temp directory,"
          + " memory mapping is a fast and memory efficient way to handle data, therefore, the "
          + "default is to memory map all spectral data and feature data with the option %s. On "
          + "systems where memory (RAM) is no concern, viable options are %s and %s, to keep all in memory "
          + "or to keep mass lists and feauture data in memory, respectively.", KeepInMemory.NONE,
      KeepInMemory.ALL, KeepInMemory.MASSES_AND_FEATURES), KeepInMemory.values(),
      KeepInMemory.NONE);

  /*public static final BooleanParameter applyTimsPressureCompensation = new BooleanParameter(
      "Use MALDI-TIMS pressure compensation", """
      Specifies if mobility values from Bruker timsTOF fleX MALDI raw data shall be recalibrated using a Bruker algorithm.
      This compensation is applied during file import and cannot be applied afterwards.
      Will cause additional memory consumption, because every pixel might have it's own mobility calibration (in theory).
      In practical cases, this memory consumption is mostly negligible. 
      """, false);*/

  public static final BooleanParameter showPrecursorWindow = new BooleanParameter(
      "Show precursor windows", "Show the isolation window instead of just the precursor m/z.",
      true);

  public static final BooleanParameter showTempFolderAlert = new BooleanParameter("Show temp alert",
      "Show temp folder alert", true);

  public static final ComboParameter<ImageNormalization> imageNormalization = new ComboParameter<ImageNormalization>(
      "Normalize images",
      "Specifies if displayed images shall be normalized to the average TIC or shown according to the raw data."
          + "only applies to newly generated plots.", ImageNormalization.values(),
      ImageNormalization.NO_NORMALIZATION);

  public static final ComboParameter<PaintScaleTransform> imageTransformation = new ComboParameter<>(
      "Image paint scale transformation", "Transforms the paint scale for images.",
      PaintScaleTransform.values(), PaintScaleTransform.LINEAR);

  public static final FileNameParameter msConvertPath = new FileNameParameter("MSConvert path",
      "Set a path to MSConvert to automatically convert unknown vendor formats to mzML while importing.",
      List.of(ExtensionFilters.EXE, ExtensionFilters.ALL_FILES), FileSelectionType.OPEN, true);

  public static final BooleanParameter keepConvertedFile = new BooleanParameter(
      "Keep files converted by MSConvert",
      "Store the files after conversion by MSConvert to an mzML file.\n"
          + "This will reduce the import time when re-processing, but require more disc space.",
      false);

  public static final BooleanParameter applyPeakPicking = new BooleanParameter(
      "Apply peak picking (recommended)",
      "Apply vendor peak picking during import of native vendor files with MSConvert.\n"
          + "Using the vendor peak picking during conversion usually leads to better results that using a generic algorithm.",
      true);

<<<<<<< HEAD
  public static final OptionalParameter<ParameterSetParameter<WatersLockmassParameters>> watersLockmass = new OptionalParameter<>(
      new ParameterSetParameter<>("Apply lockmass on import (Waters)",
          "Apply lockmass correction for native Waters raw data during raw data import via MSConvert.",
          new WatersLockmassParameters()), true);
=======
  public static final ComboParameter<ThermoImportOptions> thermoImportChoice = new ComboParameter<>(
      "Thermo data import", """
      Specify which path you want to use for Thermo raw data import. MSConvert allows import of
      UV spectra and chromatograms and is therefore recommended, but only available on windows.
      """, ThermoImportOptions.getOptionsForOs(), ThermoImportOptions.MSCONVERT);

  private static final NumberFormats exportFormat = new NumberFormats(new DecimalFormat("0.#####"),
      new DecimalFormat("0.####"), new DecimalFormat("0.####"), new DecimalFormat("0.##"),
      new DecimalFormat("0.###E0"), new DecimalFormat("0.##"), new DecimalFormat("0.####"),
      new DecimalFormat("0.###"), UnitFormat.DIVIDE);
  private final BooleanProperty darkModeProperty = new SimpleBooleanProperty(false);
  private NumberFormats guiFormat = exportFormat; // default value
>>>>>>> e11f1d89

  public MZminePreferences() {
    super(// start with performance
        numOfThreads, memoryOption, tempDirectory, proxySettings,
        /*applyTimsPressureCompensation,*/
        // visuals
        // number formats
        mzFormat, rtFormat, mobilityFormat, ccsFormat, intensityFormat, ppmFormat, scoreFormat,
        percentFormat,
        // how to format unit strings
        unitFormat,
        // other preferences
        defaultColorPalette, defaultPaintScale, chartParam, theme, presentationMode,
        imageNormalization, imageTransformation, showPrecursorWindow, imsModuleWarnings,
        windowSetttings,
        // silent parameters without controls
        showTempFolderAlert, username,
        //
<<<<<<< HEAD
        msConvertPath, keepConvertedFile, applyPeakPicking, watersLockmass);
=======
        msConvertPath, keepConvertedFile, applyPeakPicking, thermoImportChoice);
>>>>>>> e11f1d89

    darkModeProperty.subscribe(state -> {
      var oldTheme = getValue(theme);

      if (oldTheme.isDark() != state) {
        var theme = state ? Themes.JABREF_DARK : Themes.JABREF_LIGHT;
        setParameter(MZminePreferences.theme, theme);
        applyConfig(oldTheme);
      }
    });
  }

  @Override
  public ExitCode showSetupDialog(boolean valueCheckRequired) {
    return showSetupDialog(valueCheckRequired, "");
  }

  public ExitCode showSetupDialog(boolean valueCheckRequired, String filterParameters) {
    assert Platform.isFxApplicationThread();
    final Themes previousTheme = getValue(MZminePreferences.theme);
    GroupedParameterSetupDialog dialog = new GroupedParameterSetupDialog(valueCheckRequired, this);

    // add groups
    dialog.addParameterGroup("General", numOfThreads, memoryOption, tempDirectory, proxySettings
        /*, applyTimsPressureCompensation*/);
    dialog.addParameterGroup("Formats", mzFormat, rtFormat, mobilityFormat, ccsFormat,
        intensityFormat, ppmFormat, scoreFormat, unitFormat);
    dialog.addParameterGroup("Visuals", defaultColorPalette, defaultPaintScale, chartParam, theme,
        presentationMode, showPrecursorWindow, imageTransformation, imageNormalization);
    dialog.addParameterGroup("MS data import", msConvertPath, keepConvertedFile, applyPeakPicking,
<<<<<<< HEAD
        watersLockmass);
=======
        thermoImportChoice);
>>>>>>> e11f1d89
//    dialog.addParameterGroup("Other", new Parameter[]{
    // imsModuleWarnings, showTempFolderAlert, windowSetttings  are hidden parameters
//    });
    dialog.setFilterText(filterParameters);

    // check
    dialog.showAndWait();
    final ExitCode retVal = dialog.getExitCode();
    if (retVal != ExitCode.OK) {
      return retVal;
    }

    applyConfig(previousTheme);

    return retVal;
  }

  public void applyConfig() {
    applyConfig(null);
  }

  public void applyConfig(final @Nullable Themes previousTheme) {
    // Update proxy settings
    updateSystemProxySettings();

    // enforce memory option (only applies to new data)
    var config = MZmineCore.getConfiguration();
    if (config == null) {
      return;
    }
    final KeepInMemory keepInMemory = config.getPreferences()
        .getParameter(MZminePreferences.memoryOption).getValue();
    keepInMemory.enforceToMemoryMapping();

    final Themes theme = getValue(MZminePreferences.theme);
    if (previousTheme != null) {
      showDialogToAdjustColorsToTheme(previousTheme, theme);
    }
    theme.apply(MZmineCore.getDesktop().getMainWindow().getScene().getStylesheets());
    darkModeProperty.set(theme.isDark());

    Boolean presentation = config.getPreferences().getParameter(MZminePreferences.presentationMode)
        .getValue();
    if (presentation) {
      MZmineCore.getDesktop().getMainWindow().getScene().getStylesheets()
          .add("themes/MZmine_default_presentation.css");
    } else {
      MZmineCore.getDesktop().getMainWindow().getScene().getStylesheets()
          .removeIf(e -> e.contains("MZmine_default_presentation"));
    }

    updateGuiFormat();

    final File tempDir = getValue(MZminePreferences.tempDirectory);
    if (tempDir != null && tempDir.isDirectory()) {
      if (!tempDir.exists()) {
        tempDir.mkdirs();
      }
      FileAndPathUtil.setTempDir(tempDir);
    }
  }

  private void showDialogToAdjustColorsToTheme(Themes previousTheme, Themes theme) {
    if (previousTheme.isDark() != theme.isDark()) {
      final ChartThemeParameters chartParams = getValue(MZminePreferences.chartParam);
      final Color bgColor = chartParams.getValue(ChartThemeParameters.color);
      final FontSpecs axisFont = chartParams.getValue(ChartThemeParameters.axisLabelFont);
      final FontSpecs itemFont = chartParams.getValue(ChartThemeParameters.itemLabelFont);
      final FontSpecs titleFont = chartParams.getValue(ChartThemeParameters.titleFont);
      final FontSpecs subTitleFont = chartParams.getValue(ChartThemeParameters.subTitleFont);

      boolean changeColors = false;
      if (theme.isDark() && (ColorUtils.isDark(bgColor) || ColorUtils.isDark(axisFont.getColor())
          || ColorUtils.isDark(itemFont.getColor()) || ColorUtils.isDark(titleFont.getColor())
          || ColorUtils.isDark(subTitleFont.getColor()))) {
        if (DialogLoggerUtil.showDialogYesNo("Change theme?", """
            MZmine detected that you changed the GUI theme.
            The current chart theme colors might not be readable.
            Would you like to adapt them?
            """)) {
          changeColors = true;
        }
      } else if (!theme.isDark() && (ColorUtils.isLight(bgColor) || ColorUtils.isLight(
          axisFont.getColor()) || ColorUtils.isLight(itemFont.getColor()) || ColorUtils.isLight(
          titleFont.getColor()) || ColorUtils.isLight(subTitleFont.getColor()))) {
        if (DialogLoggerUtil.showDialogYesNo("Change theme?", """
            MZmine detected that you changed the GUI theme.
            The current chart theme colors might not be readable.
            Would you like to adapt them?
            """)) {
          changeColors = true;
        }
      }

      if (!changeColors) {
        return;
      }

      adjustColorsToThemeDarkMode(theme);
    }
  }

  private void adjustColorsToThemeDarkMode(final Themes theme) {
    final ChartThemeParameters chartParams = getValue(MZminePreferences.chartParam);
    final Color bgColor = chartParams.getValue(ChartThemeParameters.color);
    final FontSpecs axisFont = chartParams.getValue(ChartThemeParameters.axisLabelFont);
    final FontSpecs itemFont = chartParams.getValue(ChartThemeParameters.itemLabelFont);
    final FontSpecs titleFont = chartParams.getValue(ChartThemeParameters.titleFont);
    final FontSpecs subTitleFont = chartParams.getValue(ChartThemeParameters.subTitleFont);
    if (theme.isDark()) {
      if (ColorUtils.isLight(bgColor)) {
        chartParams.setParameter(ChartThemeParameters.color, Color.TRANSPARENT);
      }
      if (ColorUtils.isDark(axisFont.getColor())) {
        chartParams.setParameter(ChartThemeParameters.axisLabelFont,
            new FontSpecs(Color.WHITE, axisFont.getFont()));
      }
      if (ColorUtils.isDark(itemFont.getColor())) {
        chartParams.setParameter(ChartThemeParameters.itemLabelFont,
            new FontSpecs(Color.WHITE, itemFont.getFont()));
      }
      if (ColorUtils.isDark(titleFont.getColor())) {
        chartParams.setParameter(ChartThemeParameters.titleFont,
            new FontSpecs(Color.WHITE, titleFont.getFont()));
      }
      if (ColorUtils.isDark(subTitleFont.getColor())) {
        chartParams.setParameter(ChartThemeParameters.subTitleFont,
            new FontSpecs(Color.WHITE, subTitleFont.getFont()));
      }
    } else {
      if (ColorUtils.isDark(bgColor)) {
        chartParams.setParameter(ChartThemeParameters.color, Color.WHITE);
      }
      if (ColorUtils.isLight(axisFont.getColor())) {
        chartParams.setParameter(ChartThemeParameters.axisLabelFont,
            new FontSpecs(Color.BLACK, axisFont.getFont()));
      }
      if (ColorUtils.isLight(itemFont.getColor())) {
        chartParams.setParameter(ChartThemeParameters.itemLabelFont,
            new FontSpecs(Color.BLACK, itemFont.getFont()));
      }
      if (ColorUtils.isLight(titleFont.getColor())) {
        chartParams.setParameter(ChartThemeParameters.titleFont,
            new FontSpecs(Color.BLACK, titleFont.getFont()));
      }
      if (ColorUtils.isLight(subTitleFont.getColor())) {
        chartParams.setParameter(ChartThemeParameters.subTitleFont,
            new FontSpecs(Color.BLACK, subTitleFont.getFont()));
      }
    }
  }

  private void updateGuiFormat() {
    guiFormat = new NumberFormats(getValue(MZminePreferences.mzFormat),
        getValue(MZminePreferences.rtFormat), getValue(MZminePreferences.mobilityFormat),
        getValue(MZminePreferences.ccsFormat), getValue(MZminePreferences.intensityFormat),
        getValue(MZminePreferences.ppmFormat), getValue(MZminePreferences.percentFormat),
        getValue(MZminePreferences.scoreFormat), getValue(MZminePreferences.unitFormat));
  }

  @Override
  public void loadValuesFromXML(Element xmlElement) {
    super.loadValuesFromXML(xmlElement);
    updateSystemProxySettings();
    updateGuiFormat();
    darkModeProperty.set(getValue(MZminePreferences.theme).isDark());
    String username = ConfigService.getPreference(MZminePreferences.username);
    // this will set the current user to CurrentUserService
    // loads all users already logged in from the user folder
    if (StringUtils.hasValue(username)) {
      new UsersController().setCurrentUserByName(username);
    }
  }

  private void updateSystemProxySettings() {
    // Update system proxy settings
    Boolean proxyEnabled = getParameter(proxySettings).getValue();
    if ((proxyEnabled != null) && (proxyEnabled)) {
      ParameterSet proxyParams = getParameter(proxySettings).getEmbeddedParameters();
      String address = proxyParams.getParameter(ProxyParameters.proxyAddress).getValue();
      String port = proxyParams.getParameter(ProxyParameters.proxyPort).getValue();

      // some proxy urls contain http:// at the beginning, we need to filter this out
      if (address.startsWith("http://")) {
        proxyParams.setParameter(ProxyParameters.proxyType, ProxyType.HTTP);
        address = address.replaceFirst("http://", "");
      } else if (address.startsWith("https://")) {
        proxyParams.setParameter(ProxyParameters.proxyType, ProxyType.HTTPS);
        address = address.replaceFirst("https://", "");
      }

      final ProxyType proxyType = proxyParams.getValue(ProxyParameters.proxyType);
      // need to set both proxies anyway
      ProxyUtils.setSystemProxy(address, port, proxyType);
    } else {
      ProxyUtils.clearSystemProxy();
    }
  }


  public NumberFormats getExportFormats() {
    return exportFormat;
  }

  public NumberFormats getGuiFormats() {
    return guiFormat;
  }

  public boolean isDarkMode() {
    return darkModeProperty.getValue();
  }

  public void setDarkMode(final boolean dark) {
    darkModeProperty.set(dark);
  }

  public BooleanProperty darkModeProperty() {
    return darkModeProperty;
  }

  /**
   * Set system proxy in preferences and {@link ProxyUtils#setSystemProxy(Proxy)}
   */
  public void setProxy(final Proxy proxy) {
    OptionalModuleParameter<ProxyParameters> pp = getParameter(proxySettings);
    pp.setValue(proxy.active());
    ProxyParameters params = pp.getEmbeddedParameters();
    params.setProxy(proxy);
    ProxyUtils.setSystemProxy(proxy);
  }

  @Override
  public boolean checkParameterValues(Collection<String> errorMessages,
      boolean skipRawDataAndFeatureListParameters) {
    final boolean superCheck = super.checkParameterValues(errorMessages,
        skipRawDataAndFeatureListParameters);

    if (getValue(MZminePreferences.thermoImportChoice) == ThermoImportOptions.THERMO_RAW_FILE_PARSER
        && CurrentUserService.getUser() != null
        && CurrentUserService.getUser().getUserType() != UserType.ACADEMIC) {
      errorMessages.add(
          "Importing Thermo raw files via the Thermo raw file parser is only available for academic "
              + "users. Please select and install MSConvert.");
      return false;
    }
    return superCheck;
  }
}<|MERGE_RESOLUTION|>--- conflicted
+++ resolved
@@ -192,41 +192,39 @@
       "Image paint scale transformation", "Transforms the paint scale for images.",
       PaintScaleTransform.values(), PaintScaleTransform.LINEAR);
 
-  public static final FileNameParameter msConvertPath = new FileNameParameter("MSConvert path",
-      "Set a path to MSConvert to automatically convert unknown vendor formats to mzML while importing.",
-      List.of(ExtensionFilters.EXE, ExtensionFilters.ALL_FILES), FileSelectionType.OPEN, true);
-
-  public static final BooleanParameter keepConvertedFile = new BooleanParameter(
-      "Keep files converted by MSConvert",
-      "Store the files after conversion by MSConvert to an mzML file.\n"
-          + "This will reduce the import time when re-processing, but require more disc space.",
-      false);
-
-  public static final BooleanParameter applyPeakPicking = new BooleanParameter(
-      "Apply peak picking (recommended)",
-      "Apply vendor peak picking during import of native vendor files with MSConvert.\n"
-          + "Using the vendor peak picking during conversion usually leads to better results that using a generic algorithm.",
-      true);
-
-<<<<<<< HEAD
-  public static final OptionalParameter<ParameterSetParameter<WatersLockmassParameters>> watersLockmass = new OptionalParameter<>(
-      new ParameterSetParameter<>("Apply lockmass on import (Waters)",
-          "Apply lockmass correction for native Waters raw data during raw data import via MSConvert.",
-          new WatersLockmassParameters()), true);
-=======
-  public static final ComboParameter<ThermoImportOptions> thermoImportChoice = new ComboParameter<>(
-      "Thermo data import", """
-      Specify which path you want to use for Thermo raw data import. MSConvert allows import of
-      UV spectra and chromatograms and is therefore recommended, but only available on windows.
-      """, ThermoImportOptions.getOptionsForOs(), ThermoImportOptions.MSCONVERT);
-
   private static final NumberFormats exportFormat = new NumberFormats(new DecimalFormat("0.#####"),
       new DecimalFormat("0.####"), new DecimalFormat("0.####"), new DecimalFormat("0.##"),
       new DecimalFormat("0.###E0"), new DecimalFormat("0.##"), new DecimalFormat("0.####"),
       new DecimalFormat("0.###"), UnitFormat.DIVIDE);
   private final BooleanProperty darkModeProperty = new SimpleBooleanProperty(false);
   private NumberFormats guiFormat = exportFormat; // default value
->>>>>>> e11f1d89
+
+  public static final FileNameParameter msConvertPath = new FileNameParameter("MSConvert path",
+      "Set a path to MSConvert to automatically convert unknown vendor formats to mzML while importing.",
+      List.of(ExtensionFilters.EXE, ExtensionFilters.ALL_FILES), FileSelectionType.OPEN, true);
+
+  public static final BooleanParameter keepConvertedFile = new BooleanParameter(
+      "Keep files converted by MSConvert",
+      "Store the files after conversion by MSConvert to an mzML file.\n"
+          + "This will reduce the import time when re-processing, but require more disc space.",
+      false);
+
+  public static final BooleanParameter applyPeakPicking = new BooleanParameter(
+      "Apply peak picking (recommended)",
+      "Apply vendor peak picking during import of native vendor files with MSConvert.\n"
+          + "Using the vendor peak picking during conversion usually leads to better results that using a generic algorithm.",
+      true);
+
+  public static final ComboParameter<ThermoImportOptions> thermoImportChoice = new ComboParameter<>(
+      "Thermo data import", """
+      Specify which path you want to use for Thermo raw data import. MSConvert allows import of
+      UV spectra and chromatograms and is therefore recommended, but only available on windows.
+      """, ThermoImportOptions.getOptionsForOs(), ThermoImportOptions.MSCONVERT);
+
+  public static final OptionalParameter<ParameterSetParameter<WatersLockmassParameters>> watersLockmass = new OptionalParameter<>(
+      new ParameterSetParameter<>("Apply lockmass on import (Waters)",
+          "Apply lockmass correction for native Waters raw data during raw data import via MSConvert.",
+          new WatersLockmassParameters()), true);
 
   public MZminePreferences() {
     super(// start with performance
@@ -245,11 +243,7 @@
         // silent parameters without controls
         showTempFolderAlert, username,
         //
-<<<<<<< HEAD
-        msConvertPath, keepConvertedFile, applyPeakPicking, watersLockmass);
-=======
-        msConvertPath, keepConvertedFile, applyPeakPicking, thermoImportChoice);
->>>>>>> e11f1d89
+        msConvertPath, keepConvertedFile, applyPeakPicking, thermoImportChoice, watersLockmass);
 
     darkModeProperty.subscribe(state -> {
       var oldTheme = getValue(theme);
@@ -280,11 +274,7 @@
     dialog.addParameterGroup("Visuals", defaultColorPalette, defaultPaintScale, chartParam, theme,
         presentationMode, showPrecursorWindow, imageTransformation, imageNormalization);
     dialog.addParameterGroup("MS data import", msConvertPath, keepConvertedFile, applyPeakPicking,
-<<<<<<< HEAD
-        watersLockmass);
-=======
-        thermoImportChoice);
->>>>>>> e11f1d89
+        thermoImportChoice, watersLockmass);
 //    dialog.addParameterGroup("Other", new Parameter[]{
     // imsModuleWarnings, showTempFolderAlert, windowSetttings  are hidden parameters
 //    });
