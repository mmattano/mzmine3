/*
 * Copyright (c) 2004-2022 The MZmine Development Team
 *
 * Permission is hereby granted, free of charge, to any person
 * obtaining a copy of this software and associated documentation
 * files (the "Software"), to deal in the Software without
 * restriction, including without limitation the rights to use,
 * copy, modify, merge, publish, distribute, sublicense, and/or sell
 * copies of the Software, and to permit persons to whom the
 * Software is furnished to do so, subject to the following
 * conditions:
 *
 * The above copyright notice and this permission notice shall be
 * included in all copies or substantial portions of the Software.
 *
 * THE SOFTWARE IS PROVIDED "AS IS", WITHOUT WARRANTY OF ANY KIND,
 * EXPRESS OR IMPLIED, INCLUDING BUT NOT LIMITED TO THE WARRANTIES
 * OF MERCHANTABILITY, FITNESS FOR A PARTICULAR PURPOSE AND
 * NONINFRINGEMENT. IN NO EVENT SHALL THE AUTHORS OR COPYRIGHT
 * HOLDERS BE LIABLE FOR ANY CLAIM, DAMAGES OR OTHER LIABILITY,
 * WHETHER IN AN ACTION OF CONTRACT, TORT OR OTHERWISE, ARISING
 * FROM, OUT OF OR IN CONNECTION WITH THE SOFTWARE OR THE USE OR
 * OTHER DEALINGS IN THE SOFTWARE.
 */

package datamodel;

import com.google.common.collect.Range;
import io.github.mzmine.datamodel.Frame;
import io.github.mzmine.datamodel.IMSRawDataFile;
import io.github.mzmine.datamodel.MZmineProject;
import io.github.mzmine.datamodel.MassSpectrumType;
import io.github.mzmine.datamodel.MergedMsMsSpectrum;
import io.github.mzmine.datamodel.MobilityType;
import io.github.mzmine.datamodel.PolarityType;
import io.github.mzmine.datamodel.features.ModularFeature;
import io.github.mzmine.datamodel.features.ModularFeatureList;
import io.github.mzmine.datamodel.features.ModularFeatureListRow;
import io.github.mzmine.datamodel.features.types.MsMsInfoType;
import io.github.mzmine.datamodel.features.types.annotations.SpectralLibraryMatchesType;
import io.github.mzmine.datamodel.features.types.numbers.BestScanNumberType;
import io.github.mzmine.datamodel.features.types.numbers.FragmentScanNumbersType;
import io.github.mzmine.datamodel.impl.BuildingMobilityScan;
import io.github.mzmine.datamodel.impl.PasefMsMsInfoImpl;
import io.github.mzmine.datamodel.impl.SimpleFrame;
import io.github.mzmine.datamodel.msms.PasefMsMsInfo;
import io.github.mzmine.main.MZmineCore;
import io.github.mzmine.parameters.parametertypes.tolerances.MZTolerance;
import io.github.mzmine.project.impl.IMSRawDataFileImpl;
import io.github.mzmine.project.impl.MZmineProjectImpl;
import io.github.mzmine.util.RangeUtils;
import io.github.mzmine.util.scans.ScanUtils;
import io.github.mzmine.util.scans.SpectraMerging;
import io.github.mzmine.util.scans.SpectraMerging.IntensityMergingType;
import io.github.mzmine.util.scans.similarity.HandleUnmatchedSignalOptions;
import io.github.mzmine.util.scans.similarity.SpectralSimilarity;
import io.github.mzmine.util.scans.similarity.Weights;
import io.github.mzmine.util.scans.similarity.impl.composite.CompositeCosineSpectralSimilarity;
import io.github.mzmine.util.scans.similarity.impl.composite.CompositeCosineSpectralSimilarityParameters;
import io.github.mzmine.util.spectraldb.entry.DBEntryField;
import io.github.mzmine.util.spectraldb.entry.SpectralDBAnnotation;
import io.github.mzmine.util.spectraldb.entry.SpectralDBEntry;
import java.io.IOException;
import java.util.ArrayList;
import java.util.Collections;
import java.util.List;
import java.util.Map;
import javafx.scene.paint.Color;
import org.junit.jupiter.api.Assertions;
import org.junit.jupiter.api.BeforeAll;
import org.junit.jupiter.api.Test;
import org.junit.jupiter.api.TestInstance;
import org.junit.jupiter.api.TestInstance.Lifecycle;

@TestInstance(Lifecycle.PER_CLASS)
public class IMSScanTypesTest {

  IMSRawDataFile file;
  ModularFeatureList flist;
  ModularFeatureListRow row;
  ModularFeature feature;

  MZmineProject project;

  private static void compareMergedMsMs(MergedMsMsSpectrum value, MergedMsMsSpectrum loaded) {
    Assertions.assertEquals(value.getCollisionEnergy(), loaded.getCollisionEnergy());
    Assertions.assertEquals(value.getBasePeakIndex(), loaded.getBasePeakIndex());
    Assertions.assertEquals(value.getBasePeakMz(), loaded.getBasePeakMz());
    Assertions.assertEquals(value.getCenterFunction(), loaded.getCenterFunction());
    Assertions.assertEquals(value.getBasePeakIntensity(), loaded.getBasePeakIntensity());
    Assertions.assertEquals(value.getDataFile(), loaded.getDataFile());
    Assertions.assertEquals(value.getDataPointMZRange(), loaded.getDataPointMZRange());
    Assertions.assertEquals(value.getScanningMZRange(), loaded.getScanningMZRange());
    Assertions.assertEquals(value.getPolarity(), loaded.getPolarity());
    Assertions.assertEquals(value.getNumberOfDataPoints(), loaded.getNumberOfDataPoints());
    Assertions.assertEquals(value.getScanNumber(), loaded.getScanNumber());
    Assertions.assertEquals(value.getPrecursorCharge(), loaded.getPrecursorCharge());
    Assertions.assertEquals(value.getMsMsInfo(), loaded.getMsMsInfo());
    Assertions.assertEquals(value.getRetentionTime(), loaded.getRetentionTime());
    Assertions.assertEquals(value.getScanDefinition(), loaded.getScanDefinition());
    Assertions.assertEquals(value.getSourceSpectra(), loaded.getSourceSpectra());
    Assertions.assertEquals(value.getTIC(), loaded.getTIC());
    Assertions.assertEquals(value.getMSLevel(), loaded.getMSLevel());
    Assertions.assertEquals(value.getMergingType(), loaded.getMergingType());

    for (int i = 0; i < value.getNumberOfDataPoints(); i++) {
      Assertions.assertEquals(value.getIntensityValue(i), loaded.getIntensityValue(i));
      Assertions.assertEquals(value.getMzValue(i), loaded.getMzValue(i));
    }
  }

  @BeforeAll
  void initialise() {
    MZmineCore.main(new String[]{"-r", "-m", "all"});

    file = new IMSRawDataFileImpl("testfile", null, null, Color.BLACK);
    Assertions.assertNotNull(file);

    flist = new ModularFeatureList("flist", null, file);
    row = new ModularFeatureListRow(flist, 1);
    feature = new ModularFeature(flist, file, null, null);
    row.addFeature(file, feature);
    flist.addRow(row);

    project = new MZmineProjectImpl();
    project.addFile(file);
    project.addFeatureList(flist);

    // generate ms1 frames
    for (int i = 0; i < 5; i++) {
      List<BuildingMobilityScan> scans = new ArrayList<>();
      for (int j = 0; j < 5; j++) {
        scans.add(new BuildingMobilityScan(j, new double[0], new double[0]));
      }
      SimpleFrame frame = new SimpleFrame(file, i, 1, 0.1f * i, new double[0], new double[0],
          MassSpectrumType.CENTROIDED, PolarityType.POSITIVE, "", Range.closed(0d, 1d),
          MobilityType.TIMS, null, null);

      frame.setMobilities(new double[]{5d, 4d, 3d, 2d, 1d});
      frame.setMobilityScans(scans, true);
      try {
        file.addScan(frame);
      } catch (IOException e) {
        Assertions.fail();
      }
    }

    // generate ms2 frames
    for (int i = 5; i < 10; i++) {
      List<BuildingMobilityScan> scans = new ArrayList<>();
      for (int j = 0; j < 5; j++) {
        scans.add(new BuildingMobilityScan(j, new double[]{500, 600, 700, 800},
            new double[]{500, 600, 700, 800}));
      }
      SimpleFrame frame = new SimpleFrame(file, i, 2, 0.1f * i, new double[0], new double[0],
          MassSpectrumType.CENTROIDED, PolarityType.POSITIVE, "", Range.closed(0d, 1d),
          MobilityType.TIMS, null, null);
      frame.setMobilities(new double[]{5d, 4d, 3d, 2d, 1d});
      frame.setMobilityScans(scans, true);

      try {
        file.addScan(frame);
      } catch (IOException e) {
        Assertions.fail();
      }
    }

    flist.setSelectedScans(file, file.getFrames().subList(0, 4));
  }

  @Test
  void bestScanNumberTypeTest() {
    BestScanNumberType type = new BestScanNumberType();
    Frame value = file.getFrame(3);
    DataTypeTestUtils.testSaveLoad(type, value, project, flist, row, null, null);
    DataTypeTestUtils.testSaveLoad(type, value, project, flist, row, feature, file);

    DataTypeTestUtils.testSaveLoad(type, null, project, flist, row, null, null);
    DataTypeTestUtils.testSaveLoad(type, null, project, flist, row, feature, file);
  }


  @Test
  void fragmentScanNumbersTypeTest() {
    FragmentScanNumbersType type = new FragmentScanNumbersType();

    List<MergedMsMsSpectrum> value = new ArrayList<>();
    for (int i = 5; i < 10; i++) {
      PasefMsMsInfo info = new PasefMsMsInfoImpl(300d, Range.closed(1, 3), 30f, 1,
          file.getFrame(i - 5), file.getFrame(i), Range.closed(299d, 301d));

      MergedMsMsSpectrum scan = SpectraMerging.getMergedMsMsSpectrumForPASEF(info,
<<<<<<< HEAD
          new MZTolerance(0.01, 10), MergingType.SUMMED, null,
=======
          new MZTolerance(0.01, 10), IntensityMergingType.SUMMED, null,
>>>>>>> 64891b30
          RangeUtils.toFloatRange(file.getFrame(i).getMobilityRange()), null, null);
      value.add(scan);
    }

    List<MergedMsMsSpectrum> loaded = (List<MergedMsMsSpectrum>) DataTypeTestUtils.saveAndLoad(type,
        value, project, flist, row, null, null);
    for (int i = 0; i < value.size(); i++) {
      compareMergedMsMs(value.get(i), loaded.get(i));
    }
    loaded = (List<MergedMsMsSpectrum>) DataTypeTestUtils.saveAndLoad(type, value, project, flist,
        row, feature, file);
    for (int i = 0; i < value.size(); i++) {
      compareMergedMsMs(value.get(i), loaded.get(i));
    }

    DataTypeTestUtils.testSaveLoad(type, null, project, flist, row, null, null);
    DataTypeTestUtils.testSaveLoad(type, null, project, flist, row, feature, file);
  }

  @Test
  void testImsMsMsInfoType() {
    MsMsInfoType type = new MsMsInfoType();
    List<PasefMsMsInfo> list = new ArrayList<>();
    for (int i = 5; i < 10; i++) {
      PasefMsMsInfo info = new PasefMsMsInfoImpl(300d, Range.closed(1, 3), 30f, 1,
          file.getFrame(i - 5), file.getFrame(i), Range.closed(299d, 301d));
      list.add(info);
    }

    DataTypeTestUtils.testSaveLoad(type, list, project, flist, row, feature, file);
    DataTypeTestUtils.testSaveLoad(type, null, project, flist, row, feature, file);

    DataTypeTestUtils.testSaveLoad(type, list, project, flist, row, null, null);
    DataTypeTestUtils.testSaveLoad(type, null, project, flist, row, null, null);

    final IMSRawDataFile file2 = new IMSRawDataFileImpl("file2", null, null, Color.BLACK);
    final MZmineProject newProject = new MZmineProjectImpl();
    newProject.addFile(file);
    newProject.addFile(file2);

    DataTypeTestUtils.testSaveLoad(type, list, newProject, flist, row, feature, file2);
    DataTypeTestUtils.testSaveLoad(type, null, newProject, flist, row, feature, file2);

    DataTypeTestUtils.testSaveLoad(type, list, newProject, flist, row, null, null);
    DataTypeTestUtils.testSaveLoad(type, null, newProject, flist, row, null, null);
  }

  @Test
  void spectralLibMatchSummaryTypeTest() {
    var type = new SpectralLibraryMatchesType();

    var param = new CompositeCosineSpectralSimilarityParameters().cloneParameterSet();
    param.setParameter(CompositeCosineSpectralSimilarityParameters.minCosine, 0.7d);
    param.setParameter(CompositeCosineSpectralSimilarityParameters.handleUnmatched,
        HandleUnmatchedSignalOptions.REMOVE_ALL);
    param.setParameter(CompositeCosineSpectralSimilarityParameters.weight, Weights.MASSBANK);
    CompositeCosineSpectralSimilarity simFunc = new CompositeCosineSpectralSimilarity();

    PasefMsMsInfo info = new PasefMsMsInfoImpl(300d, Range.closed(1, 3), 30f, 1, file.getFrame(2),
        file.getFrame(6), null);
    MergedMsMsSpectrum query = SpectraMerging.getMergedMsMsSpectrumForPASEF(info,
<<<<<<< HEAD
        new MZTolerance(0.01, 10), MergingType.SUMMED, null,
=======
        new MZTolerance(0.01, 10), IntensityMergingType.SUMMED, null,
>>>>>>> 64891b30
        RangeUtils.toFloatRange(file.getFrame(5).getMobilityRange()), null, null);

    PasefMsMsInfo info2 = new PasefMsMsInfoImpl(300d, Range.closed(1, 3), 30f, 1, file.getFrame(3),
        file.getFrame(7), null);
    MergedMsMsSpectrum library = SpectraMerging.getMergedMsMsSpectrumForPASEF(info2,
<<<<<<< HEAD
        new MZTolerance(0.01, 10), MergingType.SUMMED, null,
=======
        new MZTolerance(0.01, 10), IntensityMergingType.SUMMED, null,
>>>>>>> 64891b30
        RangeUtils.toFloatRange(file.getFrame(5).getMobilityRange()), null, null);

    Map<DBEntryField, Object> map = Map.of(DBEntryField.ENTRY_ID, "123swd", DBEntryField.CAS,
        "468-531-21", DBEntryField.DATA_COLLECTOR, "Dr. Xy", DBEntryField.CHARGE, 1);

    SpectralDBEntry entry = new SpectralDBEntry(map, ScanUtils.extractDataPoints(library));

    SpectralSimilarity similarity = simFunc.getSimilarity(param, new MZTolerance(0.005, 15), 0,
        ScanUtils.extractDataPoints(library), ScanUtils.extractDataPoints(query));

    List<SpectralDBAnnotation> value = List.of(
        new SpectralDBAnnotation(entry, similarity, query, null),
        new SpectralDBAnnotation(entry, similarity, query, 0.034f));

    DataTypeTestUtils.testSaveLoad(type, value, project, flist, row, null, null);
    DataTypeTestUtils.testSaveLoad(type, Collections.emptyList(), project, flist, row, null, null);
    DataTypeTestUtils.testSaveLoad(type, value, project, flist, row, feature, file);
    DataTypeTestUtils.testSaveLoad(type, Collections.emptyList(), project, flist, row, feature,
        file);
  }


}<|MERGE_RESOLUTION|>--- conflicted
+++ resolved
@@ -190,11 +190,7 @@
           file.getFrame(i - 5), file.getFrame(i), Range.closed(299d, 301d));
 
       MergedMsMsSpectrum scan = SpectraMerging.getMergedMsMsSpectrumForPASEF(info,
-<<<<<<< HEAD
-          new MZTolerance(0.01, 10), MergingType.SUMMED, null,
-=======
           new MZTolerance(0.01, 10), IntensityMergingType.SUMMED, null,
->>>>>>> 64891b30
           RangeUtils.toFloatRange(file.getFrame(i).getMobilityRange()), null, null);
       value.add(scan);
     }
@@ -256,21 +252,13 @@
     PasefMsMsInfo info = new PasefMsMsInfoImpl(300d, Range.closed(1, 3), 30f, 1, file.getFrame(2),
         file.getFrame(6), null);
     MergedMsMsSpectrum query = SpectraMerging.getMergedMsMsSpectrumForPASEF(info,
-<<<<<<< HEAD
-        new MZTolerance(0.01, 10), MergingType.SUMMED, null,
-=======
         new MZTolerance(0.01, 10), IntensityMergingType.SUMMED, null,
->>>>>>> 64891b30
         RangeUtils.toFloatRange(file.getFrame(5).getMobilityRange()), null, null);
 
     PasefMsMsInfo info2 = new PasefMsMsInfoImpl(300d, Range.closed(1, 3), 30f, 1, file.getFrame(3),
         file.getFrame(7), null);
     MergedMsMsSpectrum library = SpectraMerging.getMergedMsMsSpectrumForPASEF(info2,
-<<<<<<< HEAD
-        new MZTolerance(0.01, 10), MergingType.SUMMED, null,
-=======
         new MZTolerance(0.01, 10), IntensityMergingType.SUMMED, null,
->>>>>>> 64891b30
         RangeUtils.toFloatRange(file.getFrame(5).getMobilityRange()), null, null);
 
     Map<DBEntryField, Object> map = Map.of(DBEntryField.ENTRY_ID, "123swd", DBEntryField.CAS,
