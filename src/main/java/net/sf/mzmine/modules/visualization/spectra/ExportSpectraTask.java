--- conflicted
+++ resolved
@@ -45,143 +45,6 @@
  */
 public class ExportSpectraTask extends AbstractTask {
 
-<<<<<<< HEAD
-    // Logger
-    private static final Logger LOG = Logger
-            .getLogger(ExportSpectraTask.class.getName());
-
-    private final File exportFile;
-    private final Scan scan;
-    private final String extension;
-
-    private int progress;
-    private int progressMax;
-
-    /**
-     * Create the task.
-     *
-     * @param currentScan
-     *            scan to export.
-     * @param file
-     *            file to save scan data to.
-     */
-    public ExportSpectraTask(final Scan currentScan, final File file,
-            final String ext) {
-        scan = currentScan;
-        exportFile = file;
-        extension = ext;
-        progress = 0;
-        progressMax = 0;
-    }
-
-    @Override
-    public String getTaskDescription() {
-        return "Exporting spectrum # " + scan.getScanNumber() + " for "
-                + scan.getDataFile().getName();
-    }
-
-    @Override
-    public double getFinishedPercentage() {
-        return progressMax == 0 ? 0.0
-                : (double) progress / (double) progressMax;
-    }
-
-    @Override
-    public void run() {
-
-        // Update the status of this task
-        setStatus(TaskStatus.PROCESSING);
-
-        // Handle text export below
-        try {
-
-            // Handle mzML export
-            if (extension.equals("mzML")) {
-                exportmzML();
-            } else {
-                // Handle text export
-                exportText();
-            }
-            // Success
-            LOG.info("Exported spectrum # " + scan.getScanNumber() + " for "
-                    + scan.getDataFile().getName());
-
-            setStatus(TaskStatus.FINISHED);
-
-        } catch (Throwable t) {
-
-            LOG.log(Level.SEVERE, "Spectrum export error", t);
-            setStatus(TaskStatus.ERROR);
-            setErrorMessage(t.getMessage());
-        }
-    }
-
-    /**
-     * Export the chromatogram - text formats
-     *
-     * @throws IOException
-     *             if there are i/o problems.
-     */
-    public void exportText() throws IOException {
-
-        // Open the writer - append data if file already exists
-        final BufferedWriter writer = new BufferedWriter(
-                new FileWriter(exportFile, true));
-        try {
-            // Write Header row
-            switch (extension) {
-            case "txt":
-                writer.write("Name: Scan#: " + scan.getScanNumber() + ", RT: "
-                        + scan.getRetentionTime() + " min");
-                writer.newLine();
-                break;
-            case "mgf":
-                writer.write("BEGIN IONS");
-                writer.newLine();
-                writer.write("PEPMASS=" + scan.getPrecursorMZ());
-                writer.newLine();
-                writer.write("CHARGE=" + scan.getPrecursorCharge());
-                writer.newLine();
-                writer.write("Title: Scan#: " + scan.getScanNumber() + ", RT: "
-                        + scan.getRetentionTime() + " min");
-                writer.newLine();
-                writer.newLine();
-                break;
-            case "msp":
-                break;
-            }
-
-            // Write the data points
-            DataPoint[] dataPoints = scan.getDataPoints();
-            final int itemCount = dataPoints.length;
-            progressMax = itemCount;
-
-            for (int i = 0; i < itemCount; i++) {
-
-                // Write data item row
-                writer.write(dataPoints[i].getMZ() + " "
-                        + dataPoints[i].getIntensity());
-                writer.newLine();
-
-                progress = i + 1;
-            }
-
-            // Write footer row
-            if (extension.equals("mgf")) {
-                writer.newLine();
-                writer.write("END IONS");
-                writer.newLine();
-            }
-
-            writer.newLine();
-        } catch (Exception e) {
-            throw (new IOException(e));
-        } finally {
-
-            // Close
-            writer.close();
-        }
-=======
   // Logger
   private static final Logger LOG = Logger.getLogger(ExportSpectraTask.class.getName());
 
@@ -243,7 +106,6 @@
       LOG.log(Level.SEVERE, "Spectrum export error", t);
       setStatus(TaskStatus.ERROR);
       setErrorMessage(t.getMessage());
->>>>>>> 46e8d32f
     }
   }
 
