/* 
 * Copyright (C) 2016 Du-Lab Team <dulab.binf@gmail.com>
 *
 * This program is free software; you can redistribute it and/or
 * modify it under the terms of the GNU General Public License
 * as published by the Free Software Foundation; either version 2
 * of the License, or (at your option) any later version.
 *
 * This program is distributed in the hope that it will be useful,
 * but WITHOUT ANY WARRANTY; without even the implied warranty of
 * MERCHANTABILITY or FITNESS FOR A PARTICULAR PURPOSE.  See the
 * GNU General Public License for more details.
 *
 * You should have received a copy of the GNU General Public License
 * along with this program; if not, write to the Free Software
 * Foundation, Inc., 59 Temple Place - Suite 330, Boston, MA  02111-1307, USA.
 */
package net.sf.mzmine.modules.peaklistmethods.peakpicking.adap3decompositionV2;

import com.google.common.collect.Range;
import dulab.adap.datamodel.*;

import java.util.*;
import java.util.logging.Level;
import java.util.logging.Logger;

import dulab.adap.workflow.decomposition.Decomposition;
import dulab.adap.workflow.decomposition.RetTimeClusterer;
import net.sf.mzmine.datamodel.*;
import net.sf.mzmine.datamodel.impl.*;
import net.sf.mzmine.modules.peaklistmethods.qualityparameters.QualityParameters;
import net.sf.mzmine.parameters.ParameterSet;
import net.sf.mzmine.taskcontrol.AbstractTask;
import net.sf.mzmine.taskcontrol.TaskStatus;

import javax.annotation.Nonnull;

/**
 *
 * @author aleksandrsmirnov
 */
public class ADAP3DecompositionV2Task extends AbstractTask {

    static final int DEFAULT_MIN_CLUSTER_SIZE = 5;
     // Logger.
    private static final Logger LOG = Logger.getLogger(ADAP3DecompositionV2Task.class.getName());
    
    // Peak lists.
    private final MZmineProject project;
    private final ChromatogramPeakPair originalLists;
    private PeakList newPeakList;
    private final Decomposition decomposition;
    
    // User parameters
    private final ParameterSet parameters;
    
    ADAP3DecompositionV2Task(final MZmineProject project, final ChromatogramPeakPair lists,
                             final ParameterSet parameterSet)
    {
        // Initialize.
        this.project = project;
        parameters = parameterSet;
        originalLists = lists;
        newPeakList = null;
        decomposition = new Decomposition();
    }
    
    @Override
    public String getTaskDescription() {
        return "ADAP Peak decomposition on " + originalLists;
    }
    
    @Override
    public double getFinishedPercentage() {
        return decomposition.getProcessedPercent();
    }
    
    @Override
    public void run() {
        if (!isCanceled()) {
            String errorMsg = null;

            setStatus(TaskStatus.PROCESSING);
            LOG.info("Started ADAP Peak Decomposition on " + originalLists);

            // Check raw data files.
            if (originalLists.chromatograms.getNumberOfRawDataFiles() > 1
                    && originalLists.peaks.getNumberOfRawDataFiles() > 1)
            {
                setStatus(TaskStatus.ERROR);
                setErrorMessage("Peak Decomposition can only be performed on peak lists with a single raw data file");
            } else {
                
                try {
                    
<<<<<<< HEAD
//                    newPeakList = decomposePeaks(originalPeakList);
//
//                    if (!isCanceled()) {
//
//                        // Add new peaklist to the project.
//                        project.addPeakList(newPeakList);
//
//                        // Add quality parameters to peaks
//                        QualityParameters.calculateQualityParameters(newPeakList);
//
//                        // Remove the original peaklist if requested.
//                        if (parameters.getParameter(
//                                ADAP3DecompositionV2Parameters.AUTO_REMOVE).getValue())
//                        {
//                            project.removePeakList(originalPeakList);
//                        }
//
//                        setStatus(TaskStatus.FINISHED);
//                        LOG.info("Finished peak decomposition on "
//                                + originalPeakList);
//                    }
=======
                    newPeakList = decomposePeaks(originalLists);
                    
                    if (!isCanceled()) {

                        // Add new peaklist to the project.
                        project.addPeakList(newPeakList);

                        // Add quality parameters to peaks
                        QualityParameters.calculateQualityParameters(newPeakList);

                        // Remove the original peaklist if requested.
                        if (parameters.getParameter(ADAP3DecompositionV2Parameters.AUTO_REMOVE).getValue()) {
                            project.removePeakList(originalLists.chromatograms);
                            project.removePeakList(originalLists.peaks);
                        }

                        setStatus(TaskStatus.FINISHED);
                        LOG.info("Finished peak decomposition on " + originalLists);
                    }
>>>>>>> b5e5b0ad
                    
                } catch (IllegalArgumentException e) {
                    errorMsg = "Incorrect Peak List selected:\n"
                            + e.getMessage();
                } catch (IllegalStateException e) {
                    errorMsg = "Peak decompostion error:\n"
                            + e.getMessage();
                } catch (Exception e) {
                    errorMsg = "'Unknown error' during peak decomposition. \n"
                            + e.getMessage();
                } catch (Throwable t) {

                    setStatus(TaskStatus.ERROR);
                    setErrorMessage(t.getMessage());
                    LOG.log(Level.SEVERE, "Peak decompostion error", t);
                }

                // Report error.
                if (errorMsg != null) {
                    setErrorMessage(errorMsg);
                    setStatus(TaskStatus.ERROR);
                }
            }
        }
    }
    
<<<<<<< HEAD
//    private PeakList decomposePeaks(PeakList peakList)
//            throws CloneNotSupportedException, IOException
//    {
//        RawDataFile dataFile = peakList.getRawDataFile(0);
//
//        // Create new peak list.
//        final PeakList resolvedPeakList = new SimplePeakList(peakList + " "
//                + parameters.getParameter(ADAP3DecompositionV2Parameters.SUFFIX)
//                        .getValue(), dataFile);
//
//        // Load previous applied methods.
//        for (final PeakList.PeakListAppliedMethod method :
//                peakList.getAppliedMethods())
//        {
//            resolvedPeakList.addDescriptionOfAppliedTask(method);
//        }
//
//        // Add task description to peak list.
//        resolvedPeakList
//                .addDescriptionOfAppliedTask(new SimplePeakListAppliedMethod(
//                        "Peak deconvolution by ADAP-3", parameters));
//
//        // Collect peak information
//        List<BetterPeak> peaks = new ADAP3DecompositionV2Utils().getPeaks(peakList);
//
//        // Find components (a.k.a. clusters of peaks with fragmentation spectra)
//        List<BetterComponent> components = getComponents(peaks);
//
//        // Create PeakListRow for each components
//        List <PeakListRow> newPeakListRows = new ArrayList <> ();
//
//        int rowID = 0;
//
//        for (final BetterComponent component : components)
//        {
//            if (component.spectrum.length == 0) continue;
//
//            // Create a reference peal
//            Feature refPeak = getFeature(dataFile, component);
//
//            // Add spectrum
//            List<DataPoint> dataPoints = new ArrayList <> ();
//            for (int i = 0; i < component.spectrum.length; ++i) {
//                double mz = component.spectrum.getMZ(i);
//                double intensity = component.spectrum.getIntensity(i);
//                if (intensity > 1e-3 * component.getIntensity())
//                    dataPoints.add(new SimpleDataPoint(mz, intensity));
//            }
//
//            if (dataPoints.size() < 5) continue;
//
//            refPeak.setIsotopePattern(new SimpleIsotopePattern(
//                    dataPoints.toArray(new DataPoint[dataPoints.size()]),
//                    IsotopePattern.IsotopePatternStatus.PREDICTED,
//                    "Spectrum"));
//
//            PeakListRow row = new SimplePeakListRow(++rowID);
//
//            row.addPeak(dataFile, refPeak);
//
//            // Set row properties
//            row.setAverageMZ(refPeak.getMZ());
//            row.setAverageRT(refPeak.getRT());
//
//            // resolvedPeakList.addRow(row);
//            newPeakListRows.add(row);
//        }
//
//        // ------------------------------------
//        // Sort new peak rows by retention time
//        // ------------------------------------
//
//        Collections.sort(newPeakListRows, new Comparator <PeakListRow> () {
//            @Override
//            public int compare(PeakListRow row1, PeakListRow row2)
//            {
//                double retTime1 = row1.getAverageRT();
//                double retTime2 = row2.getAverageRT();
//
//                return Double.compare(retTime1, retTime2);
//            }
//        });
//
//        for (PeakListRow row : newPeakListRows)
//            resolvedPeakList.addRow(row);
//
//        return resolvedPeakList;
//    }
=======
    private PeakList decomposePeaks(@Nonnull ChromatogramPeakPair lists)
    {
        RawDataFile dataFile = lists.chromatograms.getRawDataFile(0);
        
        // Create new peak list.
        final PeakList resolvedPeakList = new SimplePeakList(lists.peaks + " "
                + parameters.getParameter(ADAP3DecompositionV2Parameters.SUFFIX).getValue(), dataFile);
        
        // Load previous applied methods.
        for (final PeakList.PeakListAppliedMethod method : lists.peaks.getAppliedMethods()) {
            resolvedPeakList.addDescriptionOfAppliedTask(method);
        }

        // Add task description to peak list.
        resolvedPeakList.addDescriptionOfAppliedTask(new SimplePeakListAppliedMethod(
                        "Peak deconvolution by ADAP-3", parameters));
        
        // Collect peak information
        List<BetterPeak> chromatograms = new ADAP3DecompositionV2Utils().getPeaks(lists.chromatograms);
        RetTimeClusterer.Item[] ranges = Arrays.stream(lists.peaks.getRows())
                .map(PeakListRow::getBestPeak)
                .map(p -> new RetTimeClusterer.Item(p.getRT(), p.getRawDataPointsRTRange(), p.getMZ()))
                .toArray(RetTimeClusterer.Item[]::new);

        // Find components (a.k.a. clusters of peaks with fragmentation spectra)
        List<BetterComponent> components = getComponents(chromatograms, ranges);

        // Create PeakListRow for each components
        List <PeakListRow> newPeakListRows = new ArrayList <> ();

        int rowID = 0;

        for (final BetterComponent component : components)
        {
            if (component.spectrum.length == 0) continue;

            // Create a reference peal
            Feature refPeak = getFeature(dataFile, component);

            // Add spectrum
            List<DataPoint> dataPoints = new ArrayList <> ();
            for (int i = 0; i < component.spectrum.length; ++i) {
                double mz = component.spectrum.getMZ(i);
                double intensity = component.spectrum.getIntensity(i);
                if (intensity > 1e-3 * component.getIntensity())
                    dataPoints.add(new SimpleDataPoint(mz, intensity));
            }

            if (dataPoints.size() < 5) continue;

            refPeak.setIsotopePattern(new SimpleIsotopePattern(
                    dataPoints.toArray(new DataPoint[dataPoints.size()]),
                    IsotopePattern.IsotopePatternStatus.PREDICTED,
                    "Spectrum"));

            PeakListRow row = new SimplePeakListRow(++rowID);

            row.addPeak(dataFile, refPeak);

            // Set row properties
            row.setAverageMZ(refPeak.getMZ());
            row.setAverageRT(refPeak.getRT());
             
            // resolvedPeakList.addRow(row);
            newPeakListRows.add(row);
        }
        
        // ------------------------------------
        // Sort new peak rows by retention time
        // ------------------------------------
        
        newPeakListRows.sort(new Comparator<PeakListRow>() {
            @Override
            public int compare(PeakListRow row1, PeakListRow row2) {
                double retTime1 = row1.getAverageRT();
                double retTime2 = row2.getAverageRT();

                return Double.compare(retTime1, retTime2);
            }
        });
        
        for (PeakListRow row : newPeakListRows)
            resolvedPeakList.addRow(row);
        
        return resolvedPeakList;
    }
>>>>>>> b5e5b0ad
    

    
    /**
     * Performs ADAP Peak Decomposition
     * 
     * @param chromatograms list of {@link BetterPeak} representing chromatograms
     * @param ranges arrays of {@link RetTimeClusterer.Item} containing ranges of detected peaks
     * @return Collection of dulab.adap.Component objects
     */
    
<<<<<<< HEAD
//    private List<BetterComponent> getComponents(List<BetterPeak> peaks)
//    {
//        // -----------------------------
//        // ADAP Decomposition Parameters
//        // -----------------------------
//
//        ParameterSet peakDetectorParameters = this.parameters.getParameter(
//                ADAP3DecompositionV2Parameters.PEAK_DETECTOR_PARAMETERS).getValue();
//
//        Decomposition.Parameters params = new Decomposition.Parameters();
//
//        params.numSmoothingPoints = peakDetectorParameters.getParameter(
//                MsDialPeakDetectorParameters.NUM_SMOOTHING_POINTS).getValue();
//        params.minPeakHeight = peakDetectorParameters.getParameter(
//                MsDialPeakDetectorParameters.MIN_PEAK_HEIGHT).getValue();
//        params.durationRange = peakDetectorParameters.getParameter(
//                MsDialPeakDetectorParameters.PEAK_DURATION).getValue();
//        params.prefWindowWidth = this.parameters.getParameter(
//                ADAP3DecompositionV2Parameters.MIN_CLUSTER_DISTANCE).getValue();
//        params.minClusterSize = this.parameters.getParameter(
//                ADAP3DecompositionV2Parameters.MIN_CLUSTER_SIZE).getValue();
//        params.retTimeTolerance = this.parameters.getParameter(
//                ADAP3DecompositionV2Parameters.PEAK_SIMILARITY).getValue();
//
//        return decomposition.run(params, peaks);
//    }
=======
    private List<BetterComponent> getComponents(List<BetterPeak> chromatograms, RetTimeClusterer.Item[] ranges)
    {
        // -----------------------------
        // ADAP Decomposition Parameters
        // -----------------------------

        Decomposition.Parameters params = new Decomposition.Parameters();

        params.prefWindowWidth = this.parameters.getParameter(
                ADAP3DecompositionV2Parameters.PREF_WINDOW_WIDTH).getValue();
        params.minNumPeaks = this.parameters.getParameter(
                ADAP3DecompositionV2Parameters.MIN_NUM_PEAK).getValue();
        params.retTimeTolerance = this.parameters.getParameter(
                ADAP3DecompositionV2Parameters.RET_TIME_TOLERANCE).getValue();

        return decomposition.run(params, chromatograms, ranges);
    }
>>>>>>> b5e5b0ad

    @Nonnull
    private Feature getFeature(@Nonnull RawDataFile file, @Nonnull BetterPeak peak)
    {
        Chromatogram chromatogram = peak.chromatogram;

        // Retrieve scan numbers
        int representativeScan = 0;
        int[] scanNumbers = new int[chromatogram.length];
        int count = 0;
        for (int num : file.getScanNumbers())
        {
            double retTime = file.getScan(num).getRetentionTime();
            if (chromatogram.contains(retTime))
                scanNumbers[count++] = num;
            if (retTime == peak.getRetTime())
                representativeScan = num;
        }

        // Calculate peak area
        double area = 0.0;
        for (int i = 1; i < chromatogram.length; ++i) {
            double base = chromatogram.xs[i] - chromatogram.xs[i - 1];
            double height = 0.5 * (chromatogram.ys[i] + chromatogram.ys[i - 1]);
            area += base * height;
        }

        // Create array of DataPoints
        DataPoint[] dataPoints = new DataPoint[chromatogram.length];
        count = 0;
        for (double intensity : chromatogram.ys)
            dataPoints[count++] = new SimpleDataPoint(peak.getMZ(), intensity);

        return new SimpleFeature(file, peak.getMZ(), peak.getRetTime(), peak.getIntensity(),
                area, scanNumbers, dataPoints,
                Feature.FeatureStatus.MANUAL, representativeScan, representativeScan,
                Range.closed(peak.getFirstRetTime(), peak.getLastRetTime()),
                Range.closed(peak.getMZ() - 0.01, peak.getMZ() + 0.01),
                Range.closed(0.0, peak.getIntensity()));
    }
}<|MERGE_RESOLUTION|>--- conflicted
+++ resolved
@@ -93,29 +93,6 @@
                 
                 try {
                     
-<<<<<<< HEAD
-//                    newPeakList = decomposePeaks(originalPeakList);
-//
-//                    if (!isCanceled()) {
-//
-//                        // Add new peaklist to the project.
-//                        project.addPeakList(newPeakList);
-//
-//                        // Add quality parameters to peaks
-//                        QualityParameters.calculateQualityParameters(newPeakList);
-//
-//                        // Remove the original peaklist if requested.
-//                        if (parameters.getParameter(
-//                                ADAP3DecompositionV2Parameters.AUTO_REMOVE).getValue())
-//                        {
-//                            project.removePeakList(originalPeakList);
-//                        }
-//
-//                        setStatus(TaskStatus.FINISHED);
-//                        LOG.info("Finished peak decomposition on "
-//                                + originalPeakList);
-//                    }
-=======
                     newPeakList = decomposePeaks(originalLists);
                     
                     if (!isCanceled()) {
@@ -135,7 +112,6 @@
                         setStatus(TaskStatus.FINISHED);
                         LOG.info("Finished peak decomposition on " + originalLists);
                     }
->>>>>>> b5e5b0ad
                     
                 } catch (IllegalArgumentException e) {
                     errorMsg = "Incorrect Peak List selected:\n"
@@ -162,96 +138,6 @@
         }
     }
     
-<<<<<<< HEAD
-//    private PeakList decomposePeaks(PeakList peakList)
-//            throws CloneNotSupportedException, IOException
-//    {
-//        RawDataFile dataFile = peakList.getRawDataFile(0);
-//
-//        // Create new peak list.
-//        final PeakList resolvedPeakList = new SimplePeakList(peakList + " "
-//                + parameters.getParameter(ADAP3DecompositionV2Parameters.SUFFIX)
-//                        .getValue(), dataFile);
-//
-//        // Load previous applied methods.
-//        for (final PeakList.PeakListAppliedMethod method :
-//                peakList.getAppliedMethods())
-//        {
-//            resolvedPeakList.addDescriptionOfAppliedTask(method);
-//        }
-//
-//        // Add task description to peak list.
-//        resolvedPeakList
-//                .addDescriptionOfAppliedTask(new SimplePeakListAppliedMethod(
-//                        "Peak deconvolution by ADAP-3", parameters));
-//
-//        // Collect peak information
-//        List<BetterPeak> peaks = new ADAP3DecompositionV2Utils().getPeaks(peakList);
-//
-//        // Find components (a.k.a. clusters of peaks with fragmentation spectra)
-//        List<BetterComponent> components = getComponents(peaks);
-//
-//        // Create PeakListRow for each components
-//        List <PeakListRow> newPeakListRows = new ArrayList <> ();
-//
-//        int rowID = 0;
-//
-//        for (final BetterComponent component : components)
-//        {
-//            if (component.spectrum.length == 0) continue;
-//
-//            // Create a reference peal
-//            Feature refPeak = getFeature(dataFile, component);
-//
-//            // Add spectrum
-//            List<DataPoint> dataPoints = new ArrayList <> ();
-//            for (int i = 0; i < component.spectrum.length; ++i) {
-//                double mz = component.spectrum.getMZ(i);
-//                double intensity = component.spectrum.getIntensity(i);
-//                if (intensity > 1e-3 * component.getIntensity())
-//                    dataPoints.add(new SimpleDataPoint(mz, intensity));
-//            }
-//
-//            if (dataPoints.size() < 5) continue;
-//
-//            refPeak.setIsotopePattern(new SimpleIsotopePattern(
-//                    dataPoints.toArray(new DataPoint[dataPoints.size()]),
-//                    IsotopePattern.IsotopePatternStatus.PREDICTED,
-//                    "Spectrum"));
-//
-//            PeakListRow row = new SimplePeakListRow(++rowID);
-//
-//            row.addPeak(dataFile, refPeak);
-//
-//            // Set row properties
-//            row.setAverageMZ(refPeak.getMZ());
-//            row.setAverageRT(refPeak.getRT());
-//
-//            // resolvedPeakList.addRow(row);
-//            newPeakListRows.add(row);
-//        }
-//
-//        // ------------------------------------
-//        // Sort new peak rows by retention time
-//        // ------------------------------------
-//
-//        Collections.sort(newPeakListRows, new Comparator <PeakListRow> () {
-//            @Override
-//            public int compare(PeakListRow row1, PeakListRow row2)
-//            {
-//                double retTime1 = row1.getAverageRT();
-//                double retTime2 = row2.getAverageRT();
-//
-//                return Double.compare(retTime1, retTime2);
-//            }
-//        });
-//
-//        for (PeakListRow row : newPeakListRows)
-//            resolvedPeakList.addRow(row);
-//
-//        return resolvedPeakList;
-//    }
-=======
     private PeakList decomposePeaks(@Nonnull ChromatogramPeakPair lists)
     {
         RawDataFile dataFile = lists.chromatograms.getRawDataFile(0);
@@ -338,7 +224,6 @@
         
         return resolvedPeakList;
     }
->>>>>>> b5e5b0ad
     
 
     
@@ -350,34 +235,6 @@
      * @return Collection of dulab.adap.Component objects
      */
     
-<<<<<<< HEAD
-//    private List<BetterComponent> getComponents(List<BetterPeak> peaks)
-//    {
-//        // -----------------------------
-//        // ADAP Decomposition Parameters
-//        // -----------------------------
-//
-//        ParameterSet peakDetectorParameters = this.parameters.getParameter(
-//                ADAP3DecompositionV2Parameters.PEAK_DETECTOR_PARAMETERS).getValue();
-//
-//        Decomposition.Parameters params = new Decomposition.Parameters();
-//
-//        params.numSmoothingPoints = peakDetectorParameters.getParameter(
-//                MsDialPeakDetectorParameters.NUM_SMOOTHING_POINTS).getValue();
-//        params.minPeakHeight = peakDetectorParameters.getParameter(
-//                MsDialPeakDetectorParameters.MIN_PEAK_HEIGHT).getValue();
-//        params.durationRange = peakDetectorParameters.getParameter(
-//                MsDialPeakDetectorParameters.PEAK_DURATION).getValue();
-//        params.prefWindowWidth = this.parameters.getParameter(
-//                ADAP3DecompositionV2Parameters.MIN_CLUSTER_DISTANCE).getValue();
-//        params.minClusterSize = this.parameters.getParameter(
-//                ADAP3DecompositionV2Parameters.MIN_CLUSTER_SIZE).getValue();
-//        params.retTimeTolerance = this.parameters.getParameter(
-//                ADAP3DecompositionV2Parameters.PEAK_SIMILARITY).getValue();
-//
-//        return decomposition.run(params, peaks);
-//    }
-=======
     private List<BetterComponent> getComponents(List<BetterPeak> chromatograms, RetTimeClusterer.Item[] ranges)
     {
         // -----------------------------
@@ -395,7 +252,6 @@
 
         return decomposition.run(params, chromatograms, ranges);
     }
->>>>>>> b5e5b0ad
 
     @Nonnull
     private Feature getFeature(@Nonnull RawDataFile file, @Nonnull BetterPeak peak)
