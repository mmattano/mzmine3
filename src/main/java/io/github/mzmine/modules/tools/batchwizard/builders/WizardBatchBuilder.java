--- conflicted
+++ resolved
@@ -82,13 +82,6 @@
         "Currently not implemented workflow " + workflowPreset);
 
     return switch (workflowPreset) {
-<<<<<<< HEAD
-      case DDA -> steps.isImaging() ? new WizardBatchBuilderImaging(steps)
-          : new WizardBatchBuilderLcDDA(steps);
-      case DECONVOLUTION -> new WizardBatchBuilderGcEiDeconvolution(steps);
-      case IMAGING -> new WizardBatchBuilderImaging(steps);
-      case LIBRARY_GENERATION, MS1_ONLY -> throw new UnsupportedOperationException(
-=======
       case DDA -> switch (ionInterface.group()) {
         case CHROMATOGRAPHY_SOFT -> new WizardBatchBuilderLcDDA(steps);
         case DIRECT_AND_FLOW -> new WizardBatchBuilderFlowInjectDDA(steps);
@@ -125,7 +118,6 @@
         };
       }
       case MS1_ONLY -> throw new UnsupportedOperationException(
->>>>>>> 5c1aa3be
           "Currently not implemented workflow " + workflowPreset);
     };
   }
@@ -181,222 +173,6 @@
     return null;
   }
 
-<<<<<<< HEAD
-  protected void makeAndAddMassDetectorSteps(final BatchQueue q) {
-    if (isImsActive) {
-      final boolean isImsFromMzml = Arrays.stream(dataFiles)
-          .anyMatch(file -> file.getName().toLowerCase().endsWith(".mzml"));
-      if (!isImsFromMzml) { // == Bruker file
-        makeAndAddMassDetectionStep(q, 1, SelectedScanTypes.FRAMES);
-      }
-      makeAndAddMassDetectionStep(q, 1, SelectedScanTypes.MOBLITY_SCANS);
-      makeAndAddMassDetectionStep(q, 2, SelectedScanTypes.MOBLITY_SCANS);
-      if (isImsFromMzml) {
-        makeAndAddMobilityScanMergerStep(q);
-      }
-    } else {
-      makeAndAddMassDetectionStep(q, 1, SelectedScanTypes.SCANS);
-      makeAndAddMassDetectionStep(q, 2, SelectedScanTypes.SCANS);
-    }
-  }
-
-  /**
-   * Checks if at least one library file was selected
-   */
-  protected boolean checkLibraryFiles() {
-    return Arrays.stream(libraries).anyMatch(Objects::nonNull);
-  }
-
-  protected void makeAndAddRowFilterStep(final BatchQueue q) {
-    if (!filter13C && !minAlignedSamples.isGreaterZero()) {
-      return;
-    }
-
-    final ParameterSet param = MZmineCore.getConfiguration()
-        .getModuleParameters(RowsFilterModule.class).cloneParameterSet();
-    param.setParameter(RowsFilterParameters.FEATURE_LISTS,
-        new FeatureListsSelection(FeatureListsSelectionType.BATCH_LAST_FEATURELISTS));
-    String suffix = (filter13C ? "13C" : "");
-    if (minAlignedSamples.isGreaterZero()) {
-      suffix = suffix + (suffix.isEmpty() ? "" : " ") + "peak";
-    }
-    param.setParameter(RowsFilterParameters.SUFFIX, suffix);
-    param.setParameter(RowsFilterParameters.MIN_FEATURE_COUNT, minAlignedSamples.isGreaterZero());
-    // TODO maybe change to a relative cutoff? 5% of samples, i.e. 0.05
-    param.getParameter(RowsFilterParameters.MIN_FEATURE_COUNT).getEmbeddedParameter()
-        .setValue(minAlignedSamples);
-
-    param.setParameter(RowsFilterParameters.MIN_ISOTOPE_PATTERN_COUNT, false);
-    param.setParameter(RowsFilterParameters.ISOTOPE_FILTER_13C, filter13C);
-
-    final Isotope13CFilterParameters filterIsoParam = param.getParameter(
-        RowsFilterParameters.ISOTOPE_FILTER_13C).getEmbeddedParameters();
-    filterIsoParam.setParameter(Isotope13CFilterParameters.mzTolerance, mzTolFeaturesIntraSample);
-    filterIsoParam.setParameter(Isotope13CFilterParameters.maxCharge, 2);
-    filterIsoParam.setParameter(Isotope13CFilterParameters.applyMinCEstimation, true);
-    filterIsoParam.setParameter(Isotope13CFilterParameters.removeIfMainIs13CIsotope, true);
-    filterIsoParam.setParameter(Isotope13CFilterParameters.elements, List.of(new Element("O")));
-
-    //
-    param.setParameter(RowsFilterParameters.MZ_RANGE, false);
-    param.setParameter(RowsFilterParameters.RT_RANGE, false);
-    param.setParameter(RowsFilterParameters.FEATURE_DURATION, false);
-    param.setParameter(RowsFilterParameters.FWHM, false);
-    param.setParameter(RowsFilterParameters.CHARGE, false);
-    param.setParameter(RowsFilterParameters.KENDRICK_MASS_DEFECT, false);
-    param.setParameter(RowsFilterParameters.GROUPSPARAMETER, RowsFilterParameters.defaultGrouping);
-    param.setParameter(RowsFilterParameters.HAS_IDENTITIES, false);
-    param.setParameter(RowsFilterParameters.IDENTITY_TEXT, false);
-    param.setParameter(RowsFilterParameters.COMMENT_TEXT, false);
-    param.setParameter(RowsFilterParameters.REMOVE_ROW, RowsFilterChoices.KEEP_MATCHING);
-    param.setParameter(RowsFilterParameters.MS2_Filter, false);
-    param.setParameter(RowsFilterParameters.KEEP_ALL_MS2, true);
-    param.setParameter(RowsFilterParameters.Reset_ID, false);
-    param.setParameter(RowsFilterParameters.massDefect, false);
-    param.setParameter(RowsFilterParameters.handleOriginal, handleOriginalFeatureLists);
-
-    q.add(new MZmineProcessingStepImpl<>(MZmineCore.getModuleInstance(RowsFilterModule.class),
-        param));
-  }
-
-  protected void makeAndAddImportTask(final BatchQueue q) {
-    // todo make auto mass detector work, so we can use it here.
-    final ParameterSet param = MZmineCore.getConfiguration()
-        .getModuleParameters(AllSpectralDataImportModule.class).cloneParameterSet();
-    param.getParameter(AllSpectralDataImportParameters.advancedImport).setValue(false);
-    param.getParameter(AllSpectralDataImportParameters.fileNames).setValue(dataFiles);
-    param.getParameter(SpectralLibraryImportParameters.dataBaseFiles).setValue(libraries);
-
-    q.add(new MZmineProcessingStepImpl<>(
-        MZmineCore.getModuleInstance(AllSpectralDataImportModule.class), param));
-  }
-
-  protected void makeAndAddMassDetectionStepForAllScans(final BatchQueue q) {
-    makeAndAddMassDetectionStep(q, 0, SelectedScanTypes.SCANS);
-  }
-
-  /**
-   * @param msLevel use 0 to apply without MS level filter
-   */
-  protected void makeAndAddMassDetectionStep(final BatchQueue q, int msLevel,
-      SelectedScanTypes scanTypes) {
-
-    final ParameterSet detectorParam = MZmineCore.getConfiguration()
-        .getModuleParameters(AutoMassDetector.class).cloneParameterSet();
-
-    final double noiseLevel;
-    if (msLevel == 1 && scanTypes == SelectedScanTypes.MOBLITY_SCANS) {
-      noiseLevel = noiseLevelMs1 / 10; // lower threshold for mobility scans
-    } else if (msLevel >= 2) {
-      noiseLevel = noiseLevelMsn;
-    } else {
-      noiseLevel = noiseLevelMs1;
-    }
-    detectorParam.setParameter(AutoMassDetectorParameters.noiseLevel, noiseLevel);
-
-    // per default do not detect isotope signals below noise. this might introduce too many signals
-    // for the isotope finder later on and confuse users
-    detectorParam.setParameter(AutoMassDetectorParameters.detectIsotopes, false);
-    final DetectIsotopesParameter detectIsotopesParameter = detectorParam.getParameter(
-        AutoMassDetectorParameters.detectIsotopes).getEmbeddedParameters();
-    detectIsotopesParameter.setParameter(DetectIsotopesParameter.elements,
-        List.of(new Element("H"), new Element("C"), new Element("N"), new Element("O"),
-            new Element("S")));
-    detectIsotopesParameter.setParameter(DetectIsotopesParameter.isotopeMzTolerance,
-        mzTolFeaturesIntraSample);
-    detectIsotopesParameter.setParameter(DetectIsotopesParameter.maxCharge, 2);
-
-    final ParameterSet param = MZmineCore.getConfiguration()
-        .getModuleParameters(MassDetectionModule.class).cloneParameterSet();
-    param.setParameter(MassDetectionParameters.dataFiles,
-        new RawDataFilesSelection(RawDataFilesSelectionType.BATCH_LAST_FILES));
-    // if MS level 0 then apply to all scans
-    param.setParameter(MassDetectionParameters.scanSelection,
-        new ScanSelection(msLevel < 1 ? null : msLevel));
-    param.setParameter(MassDetectionParameters.scanTypes, scanTypes);
-    param.setParameter(MassDetectionParameters.massDetector,
-        new MZmineProcessingStepImpl<>(MZmineCore.getModuleInstance(AutoMassDetector.class),
-            detectorParam));
-
-    q.add(new MZmineProcessingStepImpl<>(MZmineCore.getModuleInstance(MassDetectionModule.class),
-        param));
-  }
-
-  protected void makeAndAddMobilityScanMergerStep(final BatchQueue q) {
-
-    final ParameterSet param = MZmineCore.getConfiguration()
-        .getModuleParameters(MobilityScanMergerModule.class).cloneParameterSet();
-
-    param.setParameter(MobilityScanMergerParameters.mzTolerance, mzTolScans);
-    param.setParameter(MobilityScanMergerParameters.scanSelection, new ScanSelection());
-    param.setParameter(MobilityScanMergerParameters.noiseLevel,
-        0d); // the noise level of the mass detector already did all the filtering we want (at least in the wizard)
-    param.setParameter(MobilityScanMergerParameters.mergingType, IntensityMergingType.SUMMED);
-    param.setParameter(MobilityScanMergerParameters.weightingType, Weighting.LINEAR);
-
-    final RawDataFilesSelection rawDataFilesSelection = new RawDataFilesSelection(
-        RawDataFilesSelectionType.BATCH_LAST_FILES);
-    param.setParameter(MobilityScanMergerParameters.rawDataFiles, rawDataFilesSelection);
-
-    q.add(
-        new MZmineProcessingStepImpl<>(MZmineCore.getModuleInstance(MobilityScanMergerModule.class),
-            param));
-  }
-
-  protected void makeAndAddImsExpanderStep(final BatchQueue q) {
-    ParameterSet param = MZmineCore.getConfiguration().getModuleParameters(ImsExpanderModule.class)
-        .cloneParameterSet();
-
-    param.setParameter(ImsExpanderParameters.handleOriginal, handleOriginalFeatureLists);
-    param.setParameter(ImsExpanderParameters.featureLists,
-        new FeatureListsSelection(FeatureListsSelectionType.BATCH_LAST_FEATURELISTS));
-    param.setParameter(ImsExpanderParameters.useRawData, true);
-    param.getParameter(ImsExpanderParameters.useRawData).getEmbeddedParameter().setValue(1E1);
-    param.setParameter(ImsExpanderParameters.mzTolerance, true);
-    param.getParameter(ImsExpanderParameters.mzTolerance).getEmbeddedParameter()
-        .setValue(mzTolScans);
-    param.setParameter(ImsExpanderParameters.mobilogramBinWidth, false);
-    param.setParameter(ImsExpanderParameters.maxNumTraces, false, 10);
-
-    q.add(new MZmineProcessingStepImpl<>(MZmineCore.getModuleInstance(ImsExpanderModule.class),
-        param));
-  }
-
-  protected void makeAndAddSmoothingStep(final BatchQueue q, final boolean rt,
-      final Integer minRtDataPoints, final boolean mobility) {
-    if (!rt && !mobility) {
-      return;
-    }
-
-    final ParameterSet param = MZmineCore.getConfiguration()
-        .getModuleParameters(SmoothingModule.class).cloneParameterSet();
-    param.setParameter(SmoothingParameters.featureLists,
-        new FeatureListsSelection(FeatureListsSelectionType.BATCH_LAST_FEATURELISTS));
-
-    ParameterSet sgParam = MZmineCore.getConfiguration()
-        .getModuleParameters(SavitzkyGolaySmoothing.class).cloneParameterSet();
-    sgParam.setParameter(SavitzkyGolayParameters.rtSmoothing, rt);
-    sgParam.getParameter(SavitzkyGolayParameters.rtSmoothing).getEmbeddedParameter()
-        .setValue(minRtDataPoints < 6 ? 5 : Math.min(21, minRtDataPoints / 2 * 2 + 1));
-    sgParam.setParameter(SavitzkyGolayParameters.mobilitySmoothing, mobility);
-    // next odd number
-    sgParam.getParameter(SavitzkyGolayParameters.mobilitySmoothing).getEmbeddedParameter()
-        .setValue(minImsDataPoints < 6 ? 5 : Math.min(21, minImsDataPoints / 2 * 2 + 1));
-
-    param.getParameter(SmoothingParameters.smoothingAlgorithm).setValue(
-        new MZmineProcessingStepImpl<>(MZmineCore.getModuleInstance(SavitzkyGolaySmoothing.class),
-            sgParam));
-    param.setParameter(SmoothingParameters.handleOriginal, handleOriginalFeatureLists);
-    param.setParameter(SmoothingParameters.suffix, "sm");
-
-    MZmineProcessingStep<MZmineProcessingModule> step = new MZmineProcessingStepImpl<>(
-        MZmineCore.getModuleInstance(SmoothingModule.class), param);
-    q.add(step);
-  }
-
-
-=======
->>>>>>> 5c1aa3be
   /**
    * Get parameter if available or else null. params usually comes from
    * {@link WizardSequence#get(WizardPart)}
