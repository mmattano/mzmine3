--- conflicted
+++ resolved
@@ -1,17 +1,16 @@
-<<<<<<< HEAD
 /*
  * Copyright 2006-2020 The MZmine Development Team
- * 
+ *
  * This file is part of MZmine.
- * 
+ *
  * MZmine is free software; you can redistribute it and/or modify it under the terms of the GNU
  * General Public License as published by the Free Software Foundation; either version 2 of the
  * License, or (at your option) any later version.
- * 
+ *
  * MZmine is distributed in the hope that it will be useful, but WITHOUT ANY WARRANTY; without even
  * the implied warranty of MERCHANTABILITY or FITNESS FOR A PARTICULAR PURPOSE. See the GNU General
  * Public License for more details.
- * 
+ *
  * You should have received a copy of the GNU General Public License along with MZmine; if not,
  * write to the Free Software Foundation, Inc., 51 Franklin St, Fifth Floor, Boston, MA 02110-1301
  * USA
@@ -153,10 +152,9 @@
           dataPoints[i] = new SimpleDataPoint(mzs[i], Double.valueOf(intensity));
         }
 
-        Scan scan = new SimpleScan(null, scanNumber, 1, rt, 0.0, 0,
-                0,null, dataPoints, MassSpectrumType.CENTROIDED,
-                PolarityType.POSITIVE, "ICP-" + mstype + " " + ions.substring(0, ions.length() - 2),
-                mzRange);
+        Scan scan = new SimpleScan(null, scanNumber, 1, rt, 0.0, 0.0, 1, null, dataPoints,
+                MassSpectrumType.CENTROIDED, PolarityType.POSITIVE,
+                "ICP-" + mstype + " " + ions.substring(0, ions.length() - 2), mzRange);
 
         newMZmineFile.addScan(scan);
         scanNumber++;
@@ -201,208 +199,4 @@
     return acquisitionDate;
   }
 
-}
-=======
-/*
- * Copyright 2006-2020 The MZmine Development Team
- * 
- * This file is part of MZmine.
- * 
- * MZmine is free software; you can redistribute it and/or modify it under the terms of the GNU
- * General Public License as published by the Free Software Foundation; either version 2 of the
- * License, or (at your option) any later version.
- * 
- * MZmine is distributed in the hope that it will be useful, but WITHOUT ANY WARRANTY; without even
- * the implied warranty of MERCHANTABILITY or FITNESS FOR A PARTICULAR PURPOSE. See the GNU General
- * Public License for more details.
- * 
- * You should have received a copy of the GNU General Public License along with MZmine; if not,
- * write to the Free Software Foundation, Inc., 51 Franklin St, Fifth Floor, Boston, MA 02110-1301
- * USA
- */
-
-package io.github.mzmine.modules.io.rawdataimport.fileformats;
-
-import java.io.File;
-import java.util.ArrayList;
-import java.util.Arrays;
-import java.util.List;
-import java.util.Scanner;
-import java.util.logging.Level;
-import java.util.logging.Logger;
-import javax.annotation.Nonnull;
-import javax.annotation.Nullable;
-import com.google.common.collect.Range;
-
-import io.github.mzmine.datamodel.DataPoint;
-import io.github.mzmine.datamodel.MZmineProject;
-import io.github.mzmine.datamodel.MassSpectrumType;
-import io.github.mzmine.datamodel.PolarityType;
-import io.github.mzmine.datamodel.RawDataFile;
-import io.github.mzmine.datamodel.RawDataFileWriter;
-import io.github.mzmine.datamodel.Scan;
-import io.github.mzmine.datamodel.impl.SimpleDataPoint;
-import io.github.mzmine.datamodel.impl.SimpleScan;
-import io.github.mzmine.project.impl.RawDataFileImpl;
-import io.github.mzmine.taskcontrol.AbstractTask;
-import io.github.mzmine.taskcontrol.TaskStatus;
-
-public class CsvReadTask extends AbstractTask {
-
-  private Logger logger = Logger.getLogger(CsvReadTask.class.getName());
-
-  protected String dataSource;
-  private File file;
-  private MZmineProject project;
-  private RawDataFileImpl newMZmineFile;
-  private RawDataFile finalRawDataFile;
-
-  private int totalScans, parsedScans;
-
-  public CsvReadTask(MZmineProject project, File fileToOpen, RawDataFileWriter newMZmineFile) {
-    this.project = project;
-    this.file = fileToOpen;
-    this.newMZmineFile = (RawDataFileImpl) newMZmineFile;
-  }
-
-  @Override
-  public String getTaskDescription() {
-    return null;
-  }
-
-  @Override
-  public double getFinishedPercentage() {
-    return 0;
-  }
-
-  @Override
-  public void run() {
-    setStatus(TaskStatus.PROCESSING);
-    Scanner scanner;
-
-    logger.setLevel(Level.ALL);
-
-    try {
-      scanner = new Scanner(file);
-
-      dataSource = getFileName(scanner);
-      if (dataSource == null) {
-        setErrorMessage("Could not open data file " + file.getAbsolutePath());
-        setStatus(TaskStatus.ERROR);
-        return;
-      }
-      logger.info("opening raw file " + dataSource);
-
-      String acquisitionDate = getAcqusitionDate(scanner);
-      if (acquisitionDate == null) {
-        setErrorMessage("Could not find acquisition date in file " + file.getAbsolutePath());
-        setStatus(TaskStatus.ERROR);
-        return;
-      }
-
-      logger.info("Date of acquisition " + acquisitionDate);
-
-      // scanner.useDelimiter(",");
-
-      List<String> mzsList = new ArrayList<String>();
-      String mstype = "";
-      String ions = "";
-      while (scanner.hasNextLine()) {
-        String line = scanner.nextLine();
-        logger.fine("checking line: " + line + " for 'Time'...");
-        if (line.startsWith("Time")) {
-          String[] axes = line.split(",");
-          logger.fine("Found axes" + Arrays.toString(axes));
-          for (int i = 1; i < axes.length; i++) {
-            String axis = axes[i];
-            ions += axis + ", ";
-            if (axis.contains("->")) {
-              mstype = "MS/MS";
-              logger.fine("axis " + axis + " is an ms^2 scan");
-              String mz = axis.substring(axis.indexOf("-> ") + 3);
-              mz.trim();
-              logger.fine("Axis " + axis + " was scanned at m/z = '" + mz + "'");
-              mzsList.add(mz);
-            } else {
-              String mz = axis.replaceAll("[^0-9]", "");
-              logger.fine("axis " + axis + " was scanned at " + mz);
-              mzsList.add(mz);
-            }
-          }
-          break;
-        }
-      }
-
-      int[] mzs = new int[mzsList.size()];
-      for (int i = 0; i < mzsList.size(); i++)
-        mzs[i] = Integer.valueOf(mzsList.get(i));
-
-      Range<Double> mzRange = Range.closed((double) mzs[0] - 10, (double) mzs[1] + 10);
-
-      int scanNumber = 1;
-
-      while (scanner.hasNextLine()) {
-        String line = scanner.nextLine();
-        if (line == null || line.trim().equals(""))
-          continue;
-        String[] columns = line.split(",");
-        if (columns == null || columns.length != mzs.length + 1)
-          continue;
-
-        double rt = Double.valueOf(columns[0]) / 60;
-
-        DataPoint dataPoints[] = new SimpleDataPoint[mzs.length];
-        for (int i = 0; i < dataPoints.length; i++) {
-          String intensity = columns[i + 1];
-          dataPoints[i] = new SimpleDataPoint(mzs[i], Double.valueOf(intensity));
-        }
-
-        Scan scan = new SimpleScan(null, scanNumber, 1, rt, 0.0, 1, null, dataPoints,
-            MassSpectrumType.CENTROIDED, PolarityType.POSITIVE,
-            "ICP-" + mstype + " " + ions.substring(0, ions.length() - 2), mzRange);
-
-        newMZmineFile.addScan(scan);
-        scanNumber++;
-      }
-
-      finalRawDataFile = newMZmineFile.finishWriting();
-
-      project.addFile(finalRawDataFile);
-
-    } catch (Exception e) {
-      setErrorMessage(e.getMessage());
-      setStatus(TaskStatus.ERROR);
-      return;
-    }
-
-    this.setStatus(TaskStatus.FINISHED);
-  }
-
-  private @Nullable String getFileName(@Nonnull Scanner scanner) {
-    String path = null;
-    while (scanner.hasNextLine()) {
-      String line = scanner.nextLine();
-      if (line.contains(":") && line.contains("\\")) {
-        path = line;
-        return path;
-      }
-    }
-    return path;
-  }
-
-  private @Nullable String getAcqusitionDate(@Nonnull Scanner scanner) {
-    String acquisitionDate = null;
-
-    while (scanner.hasNextLine()) {
-      String line = scanner.nextLine();
-      if (line.startsWith("Acquired")) {
-        int begin = line.indexOf(":") + 2;
-        line.subSequence(begin, begin + (new String("00/00/0000 00:00:00")).length());
-        return line;
-      }
-    }
-    return acquisitionDate;
-  }
-
-}
->>>>>>> c774b3b9
+}