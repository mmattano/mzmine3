--- conflicted
+++ resolved
@@ -1,5 +1,6 @@
 /*
  * Copyright (c) 2004-2022 The MZmine Development Team
+ *
  * Permission is hereby granted, free of charge, to any person
  * obtaining a copy of this software and associated documentation
  * files (the "Software"), to deal in the Software without
@@ -229,22 +230,18 @@
 
     if (path.isFile()) {
       logger.finest(() -> "Opening tdf file " + path.getAbsolutePath());
-<<<<<<< HEAD
-      handle = tdfLib.tims_open(path.getParentFile().getAbsolutePath(), useRecalibratedState);
+      handle = tdfLib.tims_open_v2(path.getParentFile().getAbsolutePath(), useRecalibratedState,
+          pressureCompensation);
       if (handle == 0) {
         printLastError(0);
         throw new RuntimeException("Error opening tdf file.");
       }
-=======
-      handle = tdfLib.tims_open_v2(path.getParentFile().getAbsolutePath(), useRecalibratedState,
-          pressureCompensation);
->>>>>>> 00ec3ae1
       logger.finest(() -> "File " + path.getName() + " hasReacalibratedState = "
           + tdfLib.tims_has_recalibrated_state(handle));
       return handle;
     } else {
       logger.finest(() -> "Opening tdf path " + path.getAbsolutePath());
-      handle = tdfLib.tims_open(path.getAbsolutePath(), useRecalibratedState);
+      handle = tdfLib.tims_open_v2(path.getAbsolutePath(), useRecalibratedState, pressureCompensation);
       if (handle == 0) {
         printLastError(0);
         throw new RuntimeException("Error opening tdf file.");
