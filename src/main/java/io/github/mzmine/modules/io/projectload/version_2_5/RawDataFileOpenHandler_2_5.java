/*
 * Copyright 2006-2020 The MZmine Development Team
 *
 * This file is part of MZmine.
 *
 * MZmine is free software; you can redistribute it and/or modify it under the terms of the GNU
 * General Public License as published by the Free Software Foundation; either version 2 of the
 * License, or (at your option) any later version.
 *
 * MZmine is distributed in the hope that it will be useful, but WITHOUT ANY WARRANTY; without even
 * the implied warranty of MERCHANTABILITY or FITNESS FOR A PARTICULAR PURPOSE. See the GNU General
 * Public License for more details.
 *
 * You should have received a copy of the GNU General Public License along with MZmine; if not,
 * write to the Free Software Foundation, Inc., 51 Franklin St, Fifth Floor, Boston, MA 02110-1301
 * USA
 */

package io.github.mzmine.modules.io.projectload.version_2_5;

import java.io.File;
import java.io.IOException;
import java.io.InputStream;
import java.util.ArrayList;
import java.util.TreeMap;
import java.util.logging.Logger;
import javax.xml.parsers.ParserConfigurationException;
import javax.xml.parsers.SAXParser;
import javax.xml.parsers.SAXParserFactory;
import org.xml.sax.Attributes;
import org.xml.sax.SAXException;
import org.xml.sax.helpers.DefaultHandler;
import com.google.common.collect.Range;
import io.github.mzmine.datamodel.PolarityType;
import io.github.mzmine.datamodel.RawDataFile;
import io.github.mzmine.main.MZmineCore;
import io.github.mzmine.modules.io.projectload.RawDataFileOpenHandler;
import io.github.mzmine.project.impl.RawDataFileImpl;
import io.github.mzmine.project.impl.StorableMassList;
import io.github.mzmine.project.impl.StorableScan;
import io.github.mzmine.util.RangeUtils;

public class RawDataFileOpenHandler_2_5 extends DefaultHandler implements RawDataFileOpenHandler {

  private Logger logger = Logger.getLogger(this.getClass().getName());

  private StringBuffer charBuffer;
  private RawDataFileImpl newRawDataFile;
  private int scanNumber;
  private int msLevel;
  private int[] fragmentScan;
  private int numberOfFragments;
  private double precursorMZ;
  private int precursorCharge;
<<<<<<< HEAD
  private double retentionTime;
=======
  private float retentionTime;
  private double mobility;
>>>>>>> 324704da
  private int dataPointsNumber;
  private int fragmentCount;
  private int currentStorageID;
  private int storedDataID;
  private int storedDataNumDP;
  private TreeMap<Integer, Long> dataPointsOffsets;
  private TreeMap<Integer, Integer> dataPointsLengths;
  private ArrayList<StorableMassList> massLists;
  private PolarityType polarity = PolarityType.UNKNOWN;
  private String scanDescription = "";
  private Range<Double> scanMZRange = null;

  private boolean canceled = false;

  /**
   * Extract the scan file and copies it into the temporary folder. Create a new raw data file using
   * the information from the XML raw data description file
   *
   * @param is
   * @param scansFile
   * @param isIMSRawDataFile this parameter is ignored in project version 2.3
   * @throws SAXException
   * @throws ParserConfigurationException
   */
  @Override
  public RawDataFile readRawDataFile(InputStream is, File scansFile, boolean isIMSRawDataFile)
      throws IOException, ParserConfigurationException, SAXException, UnsupportedOperationException {

    if (isIMSRawDataFile) {
      throw new UnsupportedOperationException(
          "Ion mobility is not supported in projects created before MZmine 3.0");
    }

    charBuffer = new StringBuffer();
    massLists = new ArrayList<StorableMassList>();

    newRawDataFile = (RawDataFileImpl) MZmineCore.createNewFile(null);
    newRawDataFile.openDataPointsFile(scansFile);

    dataPointsOffsets = newRawDataFile.getDataPointsOffsets();
    dataPointsLengths = newRawDataFile.getDataPointsLengths();

    // Reads the XML file (raw data description)
    SAXParserFactory factory = SAXParserFactory.newInstance();
    SAXParser saxParser = factory.newSAXParser();
    saxParser.parse(is, this);

    // Adds the raw data file to MZmine
    RawDataFile rawDataFile = newRawDataFile.finishWriting();
    return rawDataFile;

  }

  @Override
  public void cancel() {
    canceled = true;
  }

  /**
   * @see org.xml.sax.helpers.DefaultHandler#startElement(java.lang.String, java.lang.String,
   * java.lang.String, org.xml.sax.Attributes)
   */
  @Override
  public void startElement(String namespaceURI, String lName, String qName, Attributes attrs)
      throws SAXException {

    if (canceled) {
      throw new SAXException("Parsing canceled");
    }

    // This will remove any remaining characters from previous elements
    getTextOfElement();

    if (qName.equals(RawDataElementName_2_5.QUANTITY_FRAGMENT_SCAN.getElementName())) {
      numberOfFragments =
          Integer.parseInt(attrs.getValue(RawDataElementName_2_5.QUANTITY.getElementName()));
      if (numberOfFragments > 0) {
        fragmentScan = new int[numberOfFragments];
        fragmentCount = 0;
      }
    }

    if (qName.equals(RawDataElementName_2_5.SCAN.getElementName())) {
      currentStorageID =
          Integer.parseInt(attrs.getValue(RawDataElementName_2_5.STORAGE_ID.getElementName()));
    }

    if (qName.equals(RawDataElementName_2_5.STORED_DATA.getElementName())) {
      storedDataID =
          Integer.parseInt(attrs.getValue(RawDataElementName_2_5.STORAGE_ID.getElementName()));
      storedDataNumDP = Integer
          .parseInt(attrs.getValue(RawDataElementName_2_5.QUANTITY_DATAPOINTS.getElementName()));
    }

    if (qName.equals(RawDataElementName_2_5.MASS_LIST.getElementName())) {
      String name = attrs.getValue(RawDataElementName_2_5.NAME.getElementName());
      int storageID =
          Integer.parseInt(attrs.getValue(RawDataElementName_2_5.STORAGE_ID.getElementName()));
      StorableMassList newML = new StorableMassList(newRawDataFile, storageID, name, null);
      massLists.add(newML);
    }
  }

  /**
   * @see org.xml.sax.helpers.DefaultHandler#endElement(java.lang.String, java.lang.String,
   * java.lang.String)
   */
  @Override
  public void endElement(String namespaceURI, String sName, String qName) throws SAXException {

    if (canceled) {
      throw new SAXException("Parsing canceled");
    }

    // <NAME>
    if (qName.equals(RawDataElementName_2_5.NAME.getElementName())) {

      // Adds the scan file and the name to the new raw data file
      String name = getTextOfElement();
      logger.info("Loading raw data file: " + name);
      newRawDataFile.setName(name);
    }

    if (qName.equals(RawDataElementName_2_5.QUANTITY_SCAN.getElementName())) {
      // number of scans - actually not used for anything
      Integer.parseInt(getTextOfElement());
    }

    if (qName.equals(RawDataElementName_2_5.SCAN_ID.getElementName())) {
      scanNumber = Integer.parseInt(getTextOfElement());
    }

    if (qName.equals(RawDataElementName_2_5.STORED_DATA.getElementName())) {
      // need to multiply the offsets by 2 to account for the fact that the old projects used floats
      // but now we use doubles
      // TODO is this still necessary? @tomas
      long offset = Long.parseLong(getTextOfElement()) * 2;
      dataPointsOffsets.put(storedDataID, offset);
      dataPointsLengths.put(storedDataID, storedDataNumDP);
    }

    if (qName.equals(RawDataElementName_2_5.MS_LEVEL.getElementName())) {
      msLevel = Integer.parseInt(getTextOfElement());
    }

    if (qName.equals(RawDataElementName_2_5.PARENT_SCAN.getElementName())) {
      Integer.parseInt(getTextOfElement());
    }

    if (qName.equals(RawDataElementName_2_5.POLARITY.getElementName())) {
      String txt = getTextOfElement();
      try {
        polarity = PolarityType.valueOf(txt);
      } catch (Exception e) {
        polarity = PolarityType.fromSingleChar(txt);
      }
    }

    if (qName.equals(RawDataElementName_2_5.SCAN_DESCRIPTION.getElementName())) {
      scanDescription = getTextOfElement();
    }

    if (qName.equals(RawDataElementName_2_5.SCAN_MZ_RANGE.getElementName())) {
      final String text = getTextOfElement();
      scanMZRange = RangeUtils.parseDoubleRange(text);
    }

    if (qName.equals(RawDataElementName_2_5.PRECURSOR_CHARGE.getElementName())) {
      precursorCharge = Integer.parseInt(getTextOfElement());
    }

    if (qName.equals(RawDataElementName_2_5.PRECURSOR_MZ.getElementName())) {
      precursorMZ = Double.parseDouble(getTextOfElement());
    }

    if (qName.equals(RawDataElementName_2_5.RETENTION_TIME.getElementName())) {
      // Before MZmine.6 retention time was saved in seconds, but now we
      // use minutes, so we need to divide by 60
      retentionTime = (float) (Double.parseDouble(getTextOfElement()) / 60d);
    }

//    if (qName.equals(RawDataElementName_2_5.ION_MOBILITY.getElementName())) {
//      mobility = Double.parseDouble(getTextOfElement());
//    }

    if (qName.equals(RawDataElementName_2_5.QUANTITY_DATAPOINTS.getElementName())) {
      dataPointsNumber = Integer.parseInt(getTextOfElement());
    }

    if (qName.equals(RawDataElementName_2_5.FRAGMENT_SCAN.getElementName())) {
      fragmentScan[fragmentCount++] = Integer.parseInt(getTextOfElement());
    }

    if (qName.equals(RawDataElementName_2_5.SCAN.getElementName())) {

      StorableScan storableScan = new StorableScan(newRawDataFile, currentStorageID,
          dataPointsNumber, scanNumber, msLevel, retentionTime, precursorMZ, precursorCharge,
          fragmentScan, null, polarity, scanDescription, scanMZRange);

      try {
        newRawDataFile.addScan(storableScan);
      } catch (IOException e) {
        throw new SAXException(e);
      }

      for (StorableMassList newML : massLists) {
        newML.setScan(storableScan);
        storableScan.addMassList(newML);
      }

      // Cleanup
      massLists.clear();
      currentStorageID = -1;
      dataPointsNumber = -1;
      scanNumber = -1;
      msLevel = -1;
      retentionTime = -1;
      precursorMZ = -1;
      precursorCharge = -1;
      fragmentScan = null;
      polarity = PolarityType.UNKNOWN;
      scanDescription = "";
      scanMZRange = null;

    }
  }

  /**
   * Return a string without tab an EOF characters
   *
   * @return String element text
   */
  private String getTextOfElement() {
    String text = charBuffer.toString();
    text = text.replaceAll("[\n\r\t]+", "");
    text = text.replaceAll("^\\s+", "");
    charBuffer.delete(0, charBuffer.length());
    return text;
  }

  /**
   * characters()
   *
   * @see org.xml.sax.ContentHandler#characters(char[], int, int)
   */
  @Override
  public void characters(char buf[], int offset, int len) throws SAXException {
    charBuffer = charBuffer.append(buf, offset, len);
  }
}<|MERGE_RESOLUTION|>--- conflicted
+++ resolved
@@ -52,12 +52,7 @@
   private int numberOfFragments;
   private double precursorMZ;
   private int precursorCharge;
-<<<<<<< HEAD
-  private double retentionTime;
-=======
   private float retentionTime;
-  private double mobility;
->>>>>>> 324704da
   private int dataPointsNumber;
   private int fragmentCount;
   private int currentStorageID;
