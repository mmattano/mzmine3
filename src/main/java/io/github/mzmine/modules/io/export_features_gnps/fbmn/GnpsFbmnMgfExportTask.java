/*
 * Copyright (c) 2004-2024 The MZmine Development Team
 *
 * Permission is hereby granted, free of charge, to any person
 * obtaining a copy of this software and associated documentation
 * files (the "Software"), to deal in the Software without
 * restriction, including without limitation the rights to use,
 * copy, modify, merge, publish, distribute, sublicense, and/or sell
 * copies of the Software, and to permit persons to whom the
 * Software is furnished to do so, subject to the following
 * conditions:
 *
 * The above copyright notice and this permission notice shall be
 * included in all copies or substantial portions of the Software.
 *
 * THE SOFTWARE IS PROVIDED "AS IS", WITHOUT WARRANTY OF ANY KIND,
 * EXPRESS OR IMPLIED, INCLUDING BUT NOT LIMITED TO THE WARRANTIES
 * OF MERCHANTABILITY, FITNESS FOR A PARTICULAR PURPOSE AND
 * NONINFRINGEMENT. IN NO EVENT SHALL THE AUTHORS OR COPYRIGHT
 * HOLDERS BE LIABLE FOR ANY CLAIM, DAMAGES OR OTHER LIABILITY,
 * WHETHER IN AN ACTION OF CONTRACT, TORT OR OTHERWISE, ARISING
 * FROM, OUT OF OR IN CONNECTION WITH THE SOFTWARE OR THE USE OR
 * OTHER DEALINGS IN THE SOFTWARE.
 */
/*
 * This module was prepared by Abi Sarvepalli, Christopher Jensen, and Zheng Zhang at the Dorrestein
 * Lab (University of California, San Diego).
 *
 * It is freely available under the GNU GPL licence of MZmine2.
 *
 * For any questions or concerns, please refer to:
 * https://groups.google.com/forum/#!forum/molecular_networking_bug_reports
 *
 * Credit to the Du-Lab development team for the initial commitment to the MGF export module.
 */

package io.github.mzmine.modules.io.export_features_gnps.fbmn;

import io.github.mzmine.datamodel.DataPoint;
import io.github.mzmine.datamodel.MassList;
import io.github.mzmine.datamodel.PolarityType;
import io.github.mzmine.datamodel.Scan;
import io.github.mzmine.datamodel.features.FeatureList;
import io.github.mzmine.datamodel.features.FeatureListRow;
import io.github.mzmine.main.MZmineCore;
import io.github.mzmine.modules.dataprocessing.id_online_reactivity.OnlineReactionJsonWriter;
import io.github.mzmine.modules.dataprocessing.id_online_reactivity.OnlineReactionMatch;
import io.github.mzmine.modules.tools.msmsspectramerge.MergedSpectrum;
import io.github.mzmine.modules.tools.msmsspectramerge.MsMsSpectraMergeModule;
import io.github.mzmine.modules.tools.msmsspectramerge.MsMsSpectraMergeParameters;
import io.github.mzmine.parameters.ParameterSet;
import io.github.mzmine.taskcontrol.AbstractTask;
import io.github.mzmine.taskcontrol.ProcessedItemsCounter;
import io.github.mzmine.taskcontrol.TaskStatus;
import io.github.mzmine.util.FeatureUtils;
import io.github.mzmine.util.files.FileAndPathUtil;
import io.github.mzmine.util.spectraldb.entry.DBEntryField;
import java.io.BufferedWriter;
import java.io.File;
import java.io.IOException;
import java.nio.charset.StandardCharsets;
import java.nio.file.Files;
import java.text.DecimalFormat;
import java.text.MessageFormat;
import java.text.NumberFormat;
import java.time.Instant;
import java.util.ArrayList;
import java.util.Arrays;
import java.util.ConcurrentModificationException;
import java.util.List;
import java.util.concurrent.atomic.AtomicInteger;
import java.util.logging.Level;
import java.util.logging.Logger;
import java.util.regex.Pattern;
import org.jetbrains.annotations.NotNull;

/**
 * Exports all files needed for GNPS
 *
 * @author Robin Schmid (robinschmid@uni-muenster.de)
 */
public class GnpsFbmnMgfExportTask extends AbstractTask implements ProcessedItemsCounter {

  // Logger.
  private final Logger logger = Logger.getLogger(getClass().getName());

  //
  private final FeatureList[] featureLists;
  private final File fileName;
  private final String plNamePattern = "{}";
  private final MsMsSpectraMergeModule merger;
  private final MsMsSpectraMergeParameters mergeParameters;
  private final boolean mergeMS2;
  private final FeatureListRowsFilter filter;
  // track number of exported items
  private final AtomicInteger exportedRows = new AtomicInteger(0);
  private final OnlineReactionJsonWriter reactionJsonWriter;
  private int currentIndex = 0;
  // by robin
  private NumberFormat mzForm = MZmineCore.getConfiguration().getMZFormat();
  private NumberFormat intensityForm = MZmineCore.getConfiguration().getIntensityFormat();
  // seconds
  private NumberFormat rtsForm = new DecimalFormat("0.###");
  // correlation
  private NumberFormat corrForm = new DecimalFormat("0.0000");

  GnpsFbmnMgfExportTask(ParameterSet parameters, @NotNull Instant moduleCallDate) {
    super(null, moduleCallDate); // no new data stored -> null
    this.featureLists = parameters.getParameter(GnpsFbmnExportAndSubmitParameters.FEATURE_LISTS)
        .getValue().getMatchingFeatureLists();

    this.fileName = parameters.getParameter(GnpsFbmnExportAndSubmitParameters.FILENAME).getValue();
    this.filter = parameters.getParameter(GnpsFbmnExportAndSubmitParameters.FILTER).getValue();
    mergeMS2 = parameters.getValue(GnpsFbmnExportAndSubmitParameters.MERGE_PARAMETER);
    mergeParameters =
        mergeMS2 ? parameters.getParameter(GnpsFbmnExportAndSubmitParameters.MERGE_PARAMETER)
            .getEmbeddedParameters() : null;
    merger = MZmineCore.getModuleInstance(MsMsSpectraMergeModule.class);

    reactionJsonWriter = new OnlineReactionJsonWriter(false);
  }

  @Override
  public double getFinishedPercentage() {
    if (featureLists.length == 0) {
      return 1;
    } else {
      return currentIndex / (double) featureLists.length;
    }
  }

  @Override
  public void run() {
    setStatus(TaskStatus.PROCESSING);

    // Shall export several files?
    boolean substitute = fileName.getPath().contains(plNamePattern);

    // Process feature lists
    for (FeatureList featureList : featureLists) {
      List<FeatureListRow> rows = new ArrayList<>(featureList.getRows());
      final int numRows = rows.size();
      final long numFeatures = rows.stream().count();
      final long numMS2 = rows.stream().filter(FeatureListRow::hasMs2Fragmentation).count();
      final long numFiltered = rows.stream().filter(filter::accept).count();
      // Cancel?
      if (isCanceled()) {
        return;
      }

      currentIndex++;

      // Filename
      File curFile = fileName;
      if (substitute) {
        // Cleanup from illegal filename characters
        String cleanPlName = featureList.getName().replaceAll("[^a-zA-Z0-9.-]", "_");
        // Substitute
        String newFilename = fileName.getPath()
            .replaceAll(Pattern.quote(plNamePattern), cleanPlName);
        curFile = new File(newFilename);
      }
      curFile = FileAndPathUtil.getRealFilePath(curFile, "mgf");

      if (!FileAndPathUtil.createDirectory(curFile.getParentFile())) {
        setErrorMessage("Could not create directories for file " + curFile + " for writing.");
        setStatus(TaskStatus.ERROR);
        return;
      }

      // Open file
      try (BufferedWriter writer = Files.newBufferedWriter(curFile.toPath(),
          StandardCharsets.UTF_8)) {

        export(featureList, rows, writer);
      } catch (IOException e) {
        setStatus(TaskStatus.ERROR);
        setErrorMessage("Error during mgf export to " + curFile);
        logger.log(Level.WARNING, "Error during mgf export: " + e.getMessage(), e);
        return;
      }

      // check that nothing has changed during processing
      checkConcurrentModification(featureList, rows, numRows, numFeatures, numMS2, numFiltered);

      // If feature list substitution pattern wasn't found,
      // treat one feature list only
      if (!substitute) {
        break;
      }
    }

    if (getStatus() == TaskStatus.PROCESSING) {
      setStatus(TaskStatus.FINISHED);
    }
  }

  private void checkConcurrentModification(FeatureList featureList, List<FeatureListRow> rows,
      int numRows, long numFeatures, long numMS2, long numFiltered) {
    final int numRowsEnd = rows.size();
    final long numFeaturesEnd = rows.stream().count();
    final long numMS2End = rows.stream().filter(FeatureListRow::hasMs2Fragmentation).count();
    final long numFilteredEnd = rows.stream().filter(filter::accept).count();

    logger.finer(String.format(
        "flist=%s    MS2=%d    newMS2=%d    features=%d    newF=%d   filtered=%d   fitleredEnd=%d",
        featureList.getName(), numMS2, numMS2End, numFeatures, numFeaturesEnd, numFiltered,
        numFilteredEnd));

    if (numRows != numRowsEnd) {
      throw new ConcurrentModificationException(String.format(
          "Detected modification to number of ROWS during featurelist (%s) mgf export old=%d new=%d",
          featureList.getName(), numRows, numRowsEnd));
    }
    if (numFeatures != numFeaturesEnd) {
      throw new ConcurrentModificationException(String.format(
          "Detected modification to number of ROWS during featurelist (%s) mgf export old=%d new=%d",
          featureList.getName(), numFeatures, numFeaturesEnd));
    }
    if (numMS2 != numMS2End) {
      throw new ConcurrentModificationException(String.format(
          "Detected modification to number of ROWS WITH MS2 during featurelist (%s) mgf export old=%d new=%d",
          featureList.getName(), numMS2, numMS2End));
    }
  }

  private long export(FeatureList featureList, List<FeatureListRow> rows, BufferedWriter writer)
      throws IOException {
    final String newLine = System.lineSeparator();

    int noMS2Counter = 0;
    // count exported
    for (FeatureListRow row : rows) {
      // do not export if no MSMS
      if (!filter.accept(row)) {
        continue;
      }

      // Get the MS/MS scan number
      Scan msmsScan = row.getMostIntenseFragmentScan();
      if (msmsScan == null) {
        noMS2Counter++;
        // with IIMN, filter also accepts feature without MS2
        continue;
      }

      MassList massList = msmsScan.getMassList();

      if (massList == null) {
        setErrorMessage("MS2 scan has no mass list. Run Mass detection on all scans");
        setStatus(TaskStatus.ERROR);
        throw new IllegalArgumentException(
            "MS2 scan has no mass list. Run Mass detection on all scans");
      }

      String rowID = Integer.toString(row.getID());
      final Float averageRT = row.getAverageRT();
      double retTimeInSeconds = averageRT == null ? 0d : ((averageRT * 60 * 100.0) / 100.);

      writer.append("BEGIN IONS").append(newLine);
      writer.append("FEATURE_ID=").append(rowID).write(newLine);

      final Double mz = row.getAverageMZ();
      if (mz != null) {
        writer.append("PEPMASS=").append(mzForm.format(mz)).write(newLine);
      }

      writer.append("SCANS=").append(rowID).write(newLine);
      writer.append("RTINSECONDS=").append(rtsForm.format(retTimeInSeconds)).write(newLine);

<<<<<<< HEAD
      // write reactions if available
      List<OnlineReactionMatch> reactions = row.getOnlineReactionMatches();
      String reactionJson = reactionJsonWriter.createReactivityString(row, reactions);
      if (reactionJson != null) {
        writer.append(DBEntryField.ONLINE_REACTIVITY.getMgfID()).append("=").append(reactionJson)
            .write(newLine);
      }

      int msmsCharge = Objects.requireNonNullElse(msmsScan.getPrecursorCharge(), 1);
      String msmsPolarity = msmsScan.getPolarity().asSingleChar();
      if (!(msmsPolarity.equals("+") || msmsPolarity.equals("-"))) {
        msmsPolarity = "";
      }
=======
      final int charge = FeatureUtils.extractBestAbsoluteChargeState(row, msmsScan);
      final PolarityType pol = FeatureUtils.extractBestPolarity(row, msmsScan);
      writer.write(STR."CHARGE=\{charge}\{pol.asSingleChar()}\{newLine}");
>>>>>>> 35a41f75

      writer.append("MSLEVEL=2").write(newLine);

      DataPoint[] dataPoints = null;
      // merge MS/MS spectra
      if (mergeMS2) {
        try {
          MergedSpectrum spectrum = merger.getBestMergedSpectrum(mergeParameters, row);
          if (spectrum != null) {
            dataPoints = spectrum.data;
            writer.write("MERGED_STATS=");
            writer.write(spectrum.getMergeStatsDescription());
            writer.write(newLine);
          }
        } catch (Exception ex) {
          logger.log(Level.WARNING, "Error during MS2 merge in mgf export: " + ex.getMessage(), ex);
        }
      }
      // nothing after merging or no merging active
      if (dataPoints == null) {
        dataPoints = massList.getDataPoints();
      }

      for (DataPoint feature : dataPoints) {
        writer.append(mzForm.format(feature.getMZ())).append(" ")
            .append(intensityForm.format(feature.getIntensity())).write(newLine);
      }
      //
      writer.append("END IONS").append(newLine).write(newLine);
      exportedRows.incrementAndGet();
    }

    if (exportedRows.get() == 0) {
      logger.log(Level.WARNING, "No MS/MS scans exported.");
    } else {
      logger.info(
          MessageFormat.format("Total of {0} feature rows (MS/MS mass lists) were exported ({1})",
              exportedRows.get(), featureList.getName()));
    }
    if (noMS2Counter > 0 && filter.requiresMS2()) {
      logger.warning(noMS2Counter + " features had no MS/MS scan after already filtering for MS2");
    }

    return exportedRows.get();
  }

  @Override
  public String getTaskDescription() {
    return "Exporting GNPS of feature list(s) " + Arrays.toString(featureLists) + " to MGF file(s)";
  }

  @Override
  public int getProcessedItems() {
    return exportedRows.get();
  }
}<|MERGE_RESOLUTION|>--- conflicted
+++ resolved
@@ -38,6 +38,7 @@
 
 import io.github.mzmine.datamodel.DataPoint;
 import io.github.mzmine.datamodel.MassList;
+import io.github.mzmine.datamodel.PolarityType;
 import io.github.mzmine.datamodel.PolarityType;
 import io.github.mzmine.datamodel.Scan;
 import io.github.mzmine.datamodel.features.FeatureList;
@@ -52,6 +53,7 @@
 import io.github.mzmine.taskcontrol.AbstractTask;
 import io.github.mzmine.taskcontrol.ProcessedItemsCounter;
 import io.github.mzmine.taskcontrol.TaskStatus;
+import io.github.mzmine.util.FeatureUtils;
 import io.github.mzmine.util.FeatureUtils;
 import io.github.mzmine.util.files.FileAndPathUtil;
 import io.github.mzmine.util.spectraldb.entry.DBEntryField;
@@ -268,7 +270,6 @@
       writer.append("SCANS=").append(rowID).write(newLine);
       writer.append("RTINSECONDS=").append(rtsForm.format(retTimeInSeconds)).write(newLine);
 
-<<<<<<< HEAD
       // write reactions if available
       List<OnlineReactionMatch> reactions = row.getOnlineReactionMatches();
       String reactionJson = reactionJsonWriter.createReactivityString(row, reactions);
@@ -277,16 +278,9 @@
             .write(newLine);
       }
 
-      int msmsCharge = Objects.requireNonNullElse(msmsScan.getPrecursorCharge(), 1);
-      String msmsPolarity = msmsScan.getPolarity().asSingleChar();
-      if (!(msmsPolarity.equals("+") || msmsPolarity.equals("-"))) {
-        msmsPolarity = "";
-      }
-=======
       final int charge = FeatureUtils.extractBestAbsoluteChargeState(row, msmsScan);
       final PolarityType pol = FeatureUtils.extractBestPolarity(row, msmsScan);
       writer.write(STR."CHARGE=\{charge}\{pol.asSingleChar()}\{newLine}");
->>>>>>> 35a41f75
 
       writer.append("MSLEVEL=2").write(newLine);
 
