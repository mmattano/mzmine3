--- conflicted
+++ resolved
@@ -19,13 +19,8 @@
 package io.github.mzmine.modules.io.projectload;
 
 import com.google.common.io.CountingInputStream;
-<<<<<<< HEAD
-import io.github.mzmine.datamodel.features.FeatureList;
-import io.github.mzmine.main.MZmineCore;
-=======
 import io.github.mzmine.main.MZmineCore;
 import io.github.mzmine.modules.io.projectload.version_3_0.FeatureListLoadTask;
->>>>>>> 3e1b7113
 import io.github.mzmine.modules.io.projectsave.ProjectSavingTask;
 import io.github.mzmine.modules.io.projectsave.RawDataFileSaveHandler;
 import io.github.mzmine.parameters.ParameterSet;
@@ -36,10 +31,7 @@
 import io.github.mzmine.taskcontrol.TaskStatus;
 import io.github.mzmine.util.ExceptionUtils;
 import io.github.mzmine.util.GUIUtils;
-<<<<<<< HEAD
-=======
 import io.github.mzmine.util.MemoryMapStorage;
->>>>>>> 3e1b7113
 import io.github.mzmine.util.StreamCopy;
 import java.io.BufferedReader;
 import java.io.File;
@@ -183,16 +175,6 @@
           loadUserParameters(cis);
         } else if (entryName.equals(RawDataFileSaveHandler.RAW_DATA_IMPORT_BATCH_FILENAME)) {
           loadRawDataFiles(cis, zipFile);
-<<<<<<< HEAD
-        }
-
-        // Load a feature list
-        final Matcher peakListMatcher = peakListPattern.matcher(entryName);
-        if (peakListMatcher.matches()) {
-          final String peakListName = peakListMatcher.group(2);
-          loadFeatureList(cis, peakListName);
-=======
->>>>>>> 3e1b7113
         }
 
         // Close the ZIP entry
@@ -356,17 +338,6 @@
     tempConfigFile.delete();
   }
 
-<<<<<<< HEAD
-  private void loadFeatureList(InputStream is, String featureListName)
-      throws IOException, ParserConfigurationException, SAXException, InstantiationException, IllegalAccessException {
-    logger.info("Loading feature list " + featureListName);
-
-    currentLoadedObjectName = featureListName;
-
-    FeatureList newFeatureList = peakListOpenHandler.readPeakList(is);
-
-    newProject.addFeatureList(newFeatureList);
-=======
   private void loadFeatureList(ZipFile zipFile) {
 
     FeatureListLoadTask task = new FeatureListLoadTask(MemoryMapStorage.forFeatureList(), newProject, zipFile);
@@ -379,7 +350,6 @@
         e.printStackTrace();
       }
     }
->>>>>>> 3e1b7113
   }
 
   private void loadUserParameters(InputStream is)
