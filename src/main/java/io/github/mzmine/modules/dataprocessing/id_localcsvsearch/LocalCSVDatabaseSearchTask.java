/*
 * Copyright 2006-2021 The MZmine Development Team
 *
 * This file is part of MZmine.
 *
 * MZmine is free software; you can redistribute it and/or modify it under the terms of the GNU
 * General Public License as published by the Free Software Foundation; either version 2 of the
 * License, or (at your option) any later version.
 *
 * MZmine is distributed in the hope that it will be useful, but WITHOUT ANY WARRANTY; without even
 * the implied warranty of MERCHANTABILITY or FITNESS FOR A PARTICULAR PURPOSE. See the GNU
 * General Public License for more details.
 *
 * You should have received a copy of the GNU General Public License along with MZmine; if not,
 * write to the Free Software Foundation, Inc., 51 Franklin St, Fifth Floor, Boston, MA 02110-1301 USA.
 *
 */

package io.github.mzmine.modules.dataprocessing.id_localcsvsearch;

import com.Ostermiller.util.CSVParser;
import io.github.mzmine.datamodel.features.FeatureList;
import io.github.mzmine.datamodel.features.FeatureListRow;
import io.github.mzmine.datamodel.features.SimpleFeatureListAppliedMethod;
import io.github.mzmine.datamodel.features.compoundannotations.CompoundDBAnnotation;
import io.github.mzmine.datamodel.features.compoundannotations.DatabaseMatchInfo;
import io.github.mzmine.datamodel.features.compoundannotations.SimpleCompoundDBAnnotation;
import io.github.mzmine.datamodel.features.types.DataType;
import io.github.mzmine.datamodel.features.types.DataTypes;
import io.github.mzmine.datamodel.features.types.annotations.CommentType;
import io.github.mzmine.datamodel.features.types.annotations.CompoundNameType;
import io.github.mzmine.datamodel.features.types.annotations.SmilesStructureType;
import io.github.mzmine.datamodel.features.types.annotations.compounddb.DatabaseMatchInfoType;
import io.github.mzmine.datamodel.features.types.annotations.formula.FormulaType;
import io.github.mzmine.datamodel.features.types.annotations.iin.IonTypeType;
import io.github.mzmine.datamodel.features.types.numbers.CCSRelativeErrorType;
import io.github.mzmine.datamodel.features.types.numbers.CCSType;
import io.github.mzmine.datamodel.features.types.numbers.MobilityType;
import io.github.mzmine.datamodel.features.types.numbers.MzPpmDifferenceType;
import io.github.mzmine.datamodel.features.types.numbers.NeutralMassType;
import io.github.mzmine.datamodel.features.types.numbers.PrecursorMZType;
import io.github.mzmine.datamodel.features.types.numbers.RTType;
import io.github.mzmine.datamodel.features.types.numbers.RtRelativeErrorType;
import io.github.mzmine.datamodel.features.types.numbers.scores.CompoundAnnotationScoreType;
import io.github.mzmine.datamodel.identities.iontype.IonType;
import io.github.mzmine.modules.dataprocessing.id_ion_identity_networking.ionidnetworking.IonNetworkLibrary;
import io.github.mzmine.modules.dataprocessing.id_onlinecompounddb.OnlineDatabases;
import io.github.mzmine.parameters.ParameterSet;
import io.github.mzmine.parameters.parametertypes.ImportType;
import io.github.mzmine.parameters.parametertypes.ionidentity.IonLibraryParameterSet;
import io.github.mzmine.parameters.parametertypes.tolerances.MZTolerance;
import io.github.mzmine.parameters.parametertypes.tolerances.PercentTolerance;
import io.github.mzmine.parameters.parametertypes.tolerances.RTTolerance;
import io.github.mzmine.parameters.parametertypes.tolerances.mobilitytolerance.MobilityTolerance;
import io.github.mzmine.taskcontrol.AbstractTask;
import io.github.mzmine.taskcontrol.TaskStatus;
import io.github.mzmine.util.MathUtils;
import java.io.File;
import java.io.FileReader;
import java.time.Instant;
import java.util.ArrayList;
import java.util.Arrays;
import java.util.Comparator;
import java.util.HashMap;
import java.util.List;
import java.util.Map;
import java.util.Objects;
import java.util.logging.Level;
import java.util.logging.Logger;
import org.jetbrains.annotations.NotNull;
import org.jetbrains.annotations.Nullable;

public class LocalCSVDatabaseSearchTask extends AbstractTask {

  private static Logger logger = Logger.getLogger(LocalCSVDatabaseSearchTask.class.getName());

  private final MobilityTolerance mobTolerance;
  private final Double ccsTolerance;
  private final File dataBaseFile;
  private final String fieldSeparator;
  private final MZTolerance mzTolerance;
  private final RTTolerance rtTolerance;
  private final ParameterSet parameters;
  private final List<ImportType> importTypes;
  private final IonLibraryParameterSet ionLibraryParameterSet;
  private IonNetworkLibrary ionNetworkLibrary;

  private String[][] databaseValues;
  private int finishedLines = 0;
  private FeatureList peakList;

  LocalCSVDatabaseSearchTask(FeatureList peakList, ParameterSet parameters,
      @NotNull Instant moduleCallDate) {
    super(null, moduleCallDate); // no new data stored -> null

    this.peakList = peakList;
    this.parameters = parameters;

    dataBaseFile = parameters.getParameter(LocalCSVDatabaseSearchParameters.dataBaseFile)
        .getValue();
    fieldSeparator = parameters.getParameter(LocalCSVDatabaseSearchParameters.fieldSeparator)
        .getValue();
    importTypes = parameters.getParameter(LocalCSVDatabaseSearchParameters.columns).getValue();
    mzTolerance = parameters.getParameter(LocalCSVDatabaseSearchParameters.mzTolerance).getValue();
    rtTolerance = parameters.getParameter(LocalCSVDatabaseSearchParameters.rtTolerance).getValue();
    mobTolerance = parameters.getParameter(LocalCSVDatabaseSearchParameters.mobTolerance)
        .getValue();
    ccsTolerance = parameters.getParameter(LocalCSVDatabaseSearchParameters.ccsTolerance)
        .getValue();

    Boolean calcMz = parameters.getValue(LocalCSVDatabaseSearchParameters.ionLibrary);
    ionLibraryParameterSet = calcMz != null && calcMz ? parameters.getParameter(
        LocalCSVDatabaseSearchParameters.ionLibrary).getEmbeddedParameters() : null;
  }

  /**
   * @see io.github.mzmine.taskcontrol.Task#getFinishedPercentage()
   */
  @Override
  public double getFinishedPercentage() {
    if (databaseValues == null) {
      return 0;
    }
    return ((double) finishedLines) / databaseValues.length;
  }

  /**
   * @see io.github.mzmine.taskcontrol.Task#getTaskDescription()
   */
  @Override
  public String getTaskDescription() {
    return "Peak identification of " + peakList + " using database " + dataBaseFile;
  }

  /**
   * @see java.lang.Runnable#run()
   */
  @Override
  public void run() {

    setStatus(TaskStatus.PROCESSING);

    try {
      ionNetworkLibrary =
          ionLibraryParameterSet != null ? new IonNetworkLibrary(ionLibraryParameterSet,
              mzTolerance) : null;
      // read database contents in memory
      FileReader dbFileReader = new FileReader(dataBaseFile);
      databaseValues = CSVParser.parse(dbFileReader, fieldSeparator.charAt(0));

      List<ImportType> lineIds = findLineIds(importTypes, databaseValues[0]);

//      peakList.addRowType(new CompoundDatabaseMatchesType());
      finishedLines++;
      for (; finishedLines < databaseValues.length; finishedLines++) {
        if (isCanceled()) {
          dbFileReader.close();
          return;
        }
        try {
          processOneLine(databaseValues[finishedLines], lineIds);
        } catch (Exception e) {
          logger.log(Level.FINE, "Exception while processing csv line " + finishedLines, e);
        }
      }
      dbFileReader.close();

    } catch (Exception e) {
      logger.log(Level.WARNING, "Could not read file " + dataBaseFile, e);
      setStatus(TaskStatus.ERROR);
      setErrorMessage(e.toString());
      return;
    }

    // Add task description to peakList
    peakList.addDescriptionOfAppliedTask(
        new SimpleFeatureListAppliedMethod("Peak identification using database " + dataBaseFile,
            LocalCSVDatabaseSearchModule.class, parameters, getModuleCallDate()));

    setStatus(TaskStatus.FINISHED);

  }

  private void processOneLine(String values[], List<ImportType> linesWithIndices) {

    final CompoundDBAnnotation baseAnnotation = getCompoundFromLine(values, linesWithIndices);
    final List<CompoundDBAnnotation> annotations = new ArrayList<>();
    if (ionNetworkLibrary != null) {
      annotations.addAll(
          CompoundDBAnnotation.buildCompoundsWithAdducts(baseAnnotation, ionNetworkLibrary));
    } else {
      annotations.add(baseAnnotation);
    }

    for (CompoundDBAnnotation annotation : annotations) {
      for (FeatureListRow peakRow : peakList.getRows()) {
<<<<<<< HEAD
        checkMatchAnnotateRow(annotation, peakRow);
      }
    }
  }

  private void checkMatchAnnotateRow(CompoundDBAnnotation annotation, FeatureListRow peakRow) {
    checkMatchAnnotateRow(annotation, peakRow, mzTolerance, rtTolerance, mobTolerance,
        ccsTolerance);
  }

  public static boolean checkMatchAnnotateRow(CompoundDBAnnotation annotation, FeatureListRow peakRow,
      @Nullable final MZTolerance mzTolerance, @Nullable final RTTolerance rtTolerance,
      @Nullable final MobilityTolerance mobTolerance, @Nullable final Double ccsTolerance) {
    if (annotation.matches(peakRow, mzTolerance, rtTolerance, mobTolerance, ccsTolerance)) {
      final CompoundDBAnnotation clone = annotation.clone();
      clone.put(CompoundAnnotationScoreType.class, Objects.requireNonNullElse(
          clone.getScore(peakRow, mzTolerance, rtTolerance, mobTolerance, ccsTolerance), 0f));
=======
        if (annotation.matches(peakRow, mzTolerance, rtTolerance, mobTolerance, ccsTolerance)) {
          final CompoundDBAnnotation clone = annotation.clone();
          final Float score = clone.getScore(peakRow, mzTolerance, rtTolerance, mobTolerance,
              ccsTolerance);
          clone.put(CompoundAnnotationScoreType.class, score);
>>>>>>> a99ea6ea
          clone.put(MzPpmDifferenceType.class,
              (float) MathUtils.getPpmDiff(Objects.requireNonNullElse(clone.getPrecursorMZ(), 0d),
                  peakRow.getAverageMZ()));
          if (annotation.get(CCSType.class) != null && peakRow.getAverageCCS() != null) {
            clone.put(CCSRelativeErrorType.class,
                PercentTolerance.getPercentError(annotation.get(CCSType.class),
                    peakRow.getAverageCCS()));
          }
          if (annotation.get(RTType.class) != null && peakRow.getAverageRT() != null) {
            clone.put(RtRelativeErrorType.class,
                PercentTolerance.getPercentError(annotation.get(RTType.class),
                    peakRow.getAverageRT()));
          }

      peakRow.addCompoundAnnotation(clone);
      final List<CompoundDBAnnotation> sorted = peakRow.getCompoundAnnotations()
          .stream().filter(Objects::nonNull)
          .sorted(Comparator.comparingDouble(CompoundDBAnnotation::getScore)).toList();
      peakRow.setCompoundAnnotations(sorted);
      return true;
    }
    return false;
  }

  @NotNull
  private CompoundDBAnnotation getCompoundFromLine(String[] values,
      List<ImportType> linesWithIndices) {
    var formulaType = DataTypes.get(FormulaType.class);
    var compoundNameType = DataTypes.get(CompoundNameType.class);
    var commentType = DataTypes.get(CommentType.class);
    var precursorMz = DataTypes.get(PrecursorMZType.class);
    var rtType = DataTypes.get(RTType.class);
    var mobType = DataTypes.get(MobilityType.class);
    var ccsType = DataTypes.get(CCSType.class);
    var smilesType = DataTypes.get(SmilesStructureType.class);
    var adductType = DataTypes.get(IonTypeType.class);
    var neutralMassType = DataTypes.get(NeutralMassType.class);
    var ionTypeType = DataTypes.get(IonTypeType.class);
    var pubchemIdType = new PubChemIdType();

    final Map<DataType<?>, String> entry = new HashMap<>();

    for (int i = 0; i < linesWithIndices.size(); i++) {
      var type = linesWithIndices.get(i);
      if (values[type.getColumnIndex()] != null && !values[type.getColumnIndex()].isEmpty()) {
        entry.put(type.getDataType(), values[type.getColumnIndex()]);
      }
    }

    final String lineName = entry.get(compoundNameType);
    final String lineFormula = entry.get(formulaType);
    final String lineAdduct = entry.get(adductType);
    final String lineComment = entry.get(commentType);
    final Double lineMZ =
        (entry.get(precursorMz) != null) ? Double.parseDouble(entry.get(precursorMz)) : null;
    final Float lineRT = (entry.get(rtType) != null) ? Float.parseFloat(entry.get(rtType)) : null;
    final Float lineMob =
        (entry.get(mobType) != null) ? Float.parseFloat(entry.get(mobType)) : null;
    final Float lineCCS =
        (entry.get(ccsType) != null) ? Float.parseFloat(entry.get(ccsType)) : null;
    final Double neutralMass =
        entry.get(neutralMassType) != null ? Double.parseDouble(entry.get(neutralMassType)) : null;
    final String smiles = entry.get(smilesType);
    final String pubchemId = entry.get(pubchemIdType);

    CompoundDBAnnotation a = new SimpleCompoundDBAnnotation();
    doIfNotNull(lineName, () -> a.put(compoundNameType, lineName));
    doIfNotNull(lineFormula, () -> a.put(formulaType, lineFormula));
    doIfNotNull(lineComment, () -> a.put(commentType, lineComment));
    doIfNotNull(lineRT, () -> a.put(rtType, lineRT));
    doIfNotNull(lineMob, () -> a.put(mobType, lineMob));
    doIfNotNull(lineCCS, () -> a.put(ccsType, lineCCS));
    doIfNotNull(smiles, () -> a.put(smilesType, smiles));
    doIfNotNull(lineMZ, () -> a.put(precursorMz, lineMZ));
    doIfNotNull(neutralMass, () -> a.put(neutralMassType, neutralMass));
    doIfNotNull(IonType.parseFromString(lineAdduct),
        () -> a.put(ionTypeType, IonType.parseFromString(lineAdduct)));
    doIfNotNull(pubchemId, () -> a.put(new DatabaseMatchInfoType(),
        new DatabaseMatchInfo(OnlineDatabases.PubChem, pubchemId)));
    return a;
  }

  private List<ImportType> findLineIds(List<ImportType> importTypes, String[] firstLine) {
    List<ImportType> lines = new ArrayList<>();
    for (ImportType importType : importTypes) {
      if (importType.isSelected()) {
        ImportType type = new ImportType(importType.isSelected(), importType.getCsvColumnName(),
            importType.getDataType());
        lines.add(type);
      }
    }

    for (ImportType importType : lines) {
      for (int i = 0; i < firstLine.length; i++) {
        String columnName = firstLine[i];
        if (columnName.trim().equalsIgnoreCase(importType.getCsvColumnName().trim())) {
          if (importType.getColumnIndex() != -1) {
            setErrorMessage(
                "Library file " + dataBaseFile.getAbsolutePath() + " contains two columns called \""
                    + columnName + "\".");
            setStatus(TaskStatus.ERROR);
          }
          importType.setColumnIndex(i);
        }
      }
    }

    final List<ImportType> nullMappings = lines.stream().filter(val -> val.getColumnIndex() == -1)
        .toList();
    if (!nullMappings.isEmpty()) {
      setErrorMessage("Did not find specified column " + Arrays.toString(
          nullMappings.stream().map(ImportType::getCsvColumnName).toArray()) + " in file "
          + dataBaseFile.getAbsolutePath());
      setStatus(TaskStatus.ERROR);
    }

    return lines;
  }

  private void doIfNotNull(Object something, Runnable r) {
    if (something != null) {
      r.run();
    }
  }
}<|MERGE_RESOLUTION|>--- conflicted
+++ resolved
@@ -60,7 +60,6 @@
 import java.time.Instant;
 import java.util.ArrayList;
 import java.util.Arrays;
-import java.util.Comparator;
 import java.util.HashMap;
 import java.util.List;
 import java.util.Map;
@@ -194,7 +193,6 @@
 
     for (CompoundDBAnnotation annotation : annotations) {
       for (FeatureListRow peakRow : peakList.getRows()) {
-<<<<<<< HEAD
         checkMatchAnnotateRow(annotation, peakRow);
       }
     }
@@ -205,38 +203,33 @@
         ccsTolerance);
   }
 
-  public static boolean checkMatchAnnotateRow(CompoundDBAnnotation annotation, FeatureListRow peakRow,
-      @Nullable final MZTolerance mzTolerance, @Nullable final RTTolerance rtTolerance,
-      @Nullable final MobilityTolerance mobTolerance, @Nullable final Double ccsTolerance) {
+  public static boolean checkMatchAnnotateRow(CompoundDBAnnotation annotation,
+      FeatureListRow peakRow, @Nullable final MZTolerance mzTolerance,
+      @Nullable final RTTolerance rtTolerance, @Nullable final MobilityTolerance mobTolerance,
+      @Nullable final Double ccsTolerance) {
     if (annotation.matches(peakRow, mzTolerance, rtTolerance, mobTolerance, ccsTolerance)) {
       final CompoundDBAnnotation clone = annotation.clone();
-      clone.put(CompoundAnnotationScoreType.class, Objects.requireNonNullElse(
-          clone.getScore(peakRow, mzTolerance, rtTolerance, mobTolerance, ccsTolerance), 0f));
-=======
-        if (annotation.matches(peakRow, mzTolerance, rtTolerance, mobTolerance, ccsTolerance)) {
-          final CompoundDBAnnotation clone = annotation.clone();
-          final Float score = clone.getScore(peakRow, mzTolerance, rtTolerance, mobTolerance,
-              ccsTolerance);
-          clone.put(CompoundAnnotationScoreType.class, score);
->>>>>>> a99ea6ea
-          clone.put(MzPpmDifferenceType.class,
-              (float) MathUtils.getPpmDiff(Objects.requireNonNullElse(clone.getPrecursorMZ(), 0d),
-                  peakRow.getAverageMZ()));
-          if (annotation.get(CCSType.class) != null && peakRow.getAverageCCS() != null) {
-            clone.put(CCSRelativeErrorType.class,
-                PercentTolerance.getPercentError(annotation.get(CCSType.class),
-                    peakRow.getAverageCCS()));
-          }
-          if (annotation.get(RTType.class) != null && peakRow.getAverageRT() != null) {
-            clone.put(RtRelativeErrorType.class,
-                PercentTolerance.getPercentError(annotation.get(RTType.class),
-                    peakRow.getAverageRT()));
-          }
+      final Float score = Objects.requireNonNullElse(
+          clone.getScore(peakRow, mzTolerance, rtTolerance, mobTolerance, ccsTolerance), 0f);
+      clone.put(CompoundAnnotationScoreType.class, score);
+      clone.put(MzPpmDifferenceType.class,
+          (float) MathUtils.getPpmDiff(Objects.requireNonNullElse(clone.getPrecursorMZ(), 0d),
+              peakRow.getAverageMZ()));
+      if (annotation.get(CCSType.class) != null && peakRow.getAverageCCS() != null) {
+        clone.put(CCSRelativeErrorType.class,
+            PercentTolerance.getPercentError(annotation.get(CCSType.class),
+                peakRow.getAverageCCS()));
+      }
+      if (annotation.get(RTType.class) != null && peakRow.getAverageRT() != null) {
+        clone.put(RtRelativeErrorType.class,
+            PercentTolerance.getPercentError(annotation.get(RTType.class), peakRow.getAverageRT()));
+      }
 
       peakRow.addCompoundAnnotation(clone);
-      final List<CompoundDBAnnotation> sorted = peakRow.getCompoundAnnotations()
-          .stream().filter(Objects::nonNull)
-          .sorted(Comparator.comparingDouble(CompoundDBAnnotation::getScore)).toList();
+      final List<CompoundDBAnnotation> sorted = peakRow.getCompoundAnnotations().stream()
+          .filter(Objects::nonNull).sorted(
+              (a1, a2) -> -1 * Double.compare(Objects.requireNonNullElse(a2.getScore(), 0f),
+                  Objects.requireNonNullElse(a2.getScore(), 0f))).toList();
       peakRow.setCompoundAnnotations(sorted);
       return true;
     }
