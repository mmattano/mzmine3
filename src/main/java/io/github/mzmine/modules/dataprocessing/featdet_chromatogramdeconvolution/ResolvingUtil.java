/*
 *  Copyright 2006-2020 The MZmine Development Team
 *
 *  This file is part of MZmine.
 *
 *  MZmine is free software; you can redistribute it and/or modify it under the terms of the GNU
 *  General Public License as published by the Free Software Foundation; either version 2 of the
 *  License, or (at your option) any later version.
 *
 *  MZmine is distributed in the hope that it will be useful, but WITHOUT ANY WARRANTY; without even
 *  the implied warranty of MERCHANTABILITY or FITNESS FOR A PARTICULAR PURPOSE. See the GNU General
 *  Public License for more details.
 *
 *  You should have received a copy of the GNU General Public License along with MZmine; if not,
 *  write to the Free Software Foundation, Inc., 51 Franklin St, Fifth Floor, Boston, MA 02110-1301
 *  USA
 */

package io.github.mzmine.modules.dataprocessing.featdet_chromatogramdeconvolution;

import io.github.mzmine.datamodel.Frame;
import io.github.mzmine.datamodel.MobilityScan;
import io.github.mzmine.datamodel.MobilityType;
import io.github.mzmine.datamodel.Scan;
import io.github.mzmine.datamodel.featuredata.IonMobilitySeries;
import io.github.mzmine.datamodel.featuredata.IonMobilogramTimeSeries;
import io.github.mzmine.datamodel.featuredata.IonTimeSeries;
import io.github.mzmine.datamodel.featuredata.impl.SimpleIonMobilitySeries;
import io.github.mzmine.datamodel.featuredata.impl.SimpleIonMobilogramTimeSeries;
import io.github.mzmine.datamodel.featuredata.impl.SimpleIonTimeSeries;
import io.github.mzmine.datamodel.featuredata.impl.SummedIntensityMobilitySeries;
import io.github.mzmine.util.MemoryMapStorage;
import java.util.ArrayList;
import java.util.Collection;
import java.util.List;
import java.util.stream.Collectors;
import javax.annotation.Nonnull;
import javax.annotation.Nullable;

public class ResolvingUtil {

  /**
   * Resolves the data with the given resolver and directly processes it to new {@link
   * IonTimeSeries} which can be used for visualisation or feature building.
   *
   * @param resolver
   * @param data
   * @param storage      May be null, if the values shall be stored in ram (e.g. previews)
   * @param dimension
   * @param selectedScans
   * @return
   */
  public static List<IonTimeSeries<? extends Scan>> resolve(@Nonnull final XYResolver resolver,
      @Nonnull final IonTimeSeries<? extends Scan> data, @Nullable final MemoryMapStorage storage,
      @Nonnull final ResolvingDimension dimension,
      List<? extends Scan> selectedScans) {
    final double[][] extractedData = extractData(data, dimension);
<<<<<<< HEAD
    final int totalScans = selectedTotalScans(data, dimension, selectedScans);
=======
    final int totalScans = getTotalNumberOfScansInDimension(data, dimension, selectedScans);
>>>>>>> c17aa446

    final List<IonTimeSeries<? extends Scan>> resolvedSeries = new ArrayList<>();
    final Collection<List<ResolvedValue<Double, Double>>> resolvedData = resolver
        .resolve(extractedData[0], extractedData[1], totalScans);
    for (List<ResolvedValue<Double, Double>> resolvedValues : resolvedData) {
      // 3 points to a triangle
      if (resolvedValues.size() < 3) {
        continue;
      }
      // find start and end of the cut
      ResolvedValue<Double, Double> firstPair = resolvedValues.get(0);
      ResolvedValue<Double, Double> lastPair = resolvedValues.get(resolvedValues.size() - 1);

      if (dimension == ResolvingDimension.RETENTION_TIME) {
        // make a sub list of the original scans
        List<? extends Scan> subset = data.getSpectra().stream().filter(
            s -> Double.compare(s.getRetentionTime(), firstPair.x) >= 0
                && Double.compare(s.getRetentionTime(), lastPair.x) <= 0).collect(
            Collectors.toList());
        if (data instanceof SimpleIonTimeSeries) {
          SimpleIonTimeSeries resolved = ((SimpleIonTimeSeries) data)
              .subSeries(storage, (List<Scan>) subset);
          resolvedSeries.add(resolved);
        } else if (data instanceof IonMobilogramTimeSeries) {
          IonMobilogramTimeSeries resolved = ((IonMobilogramTimeSeries) data)
              .subSeries(storage, (List<Frame>) subset);
          resolvedSeries.add(resolved);
        } else {
          throw new IllegalArgumentException("Resolving behaviour of " + data.getClass().getName()
              + " not specified.");
        }

      } else if (dimension == ResolvingDimension.MOBILITY
          && data instanceof IonMobilogramTimeSeries) {
        List<IonMobilitySeries> resolvedMobilograms = new ArrayList<>();
        for (IonMobilitySeries mobilogram : ((IonMobilogramTimeSeries) data)
            .getMobilograms()) {
          // make a sub list of the original scans
          List<MobilityScan> subset = mobilogram.getSpectra().stream()
              .filter(s -> Double.compare(s.getMobility(), firstPair.x) >= 0
                  && Double.compare(s.getMobility(), lastPair.x) <= 0).collect(
                  Collectors.toList());
          if (subset.size() < 3) {
            continue;
          }
          // IonMobilitySeries are stored in ram until they are added to an IonMobilogramTimeSeries
          SimpleIonMobilitySeries resolvedMobilogram = (SimpleIonMobilitySeries) mobilogram
              .subSeries(null, subset);
          resolvedMobilograms.add(resolvedMobilogram);
        }
        if(resolvedMobilograms.isEmpty()) {
          continue;
        }

        IonMobilogramTimeSeries resolved = new SimpleIonMobilogramTimeSeries(
            storage, resolvedMobilograms);
        resolvedSeries.add(resolved);

      } else {
        throw new IllegalArgumentException("Resolving behaviour of " + data.getClass().getName()
            + " not specified.");
      }
    }
    return resolvedSeries;
  }

  /**
   * Extracts the data from a series with regard to the requested dimension.
   *
   * @param data
   * @param dimension
   * @return 2d array of the requested dimension. [0][n] will represent the domain dimension, [1][n]
   * will represent the range dimension.
   */
  public static double[][] extractData(@Nonnull IonTimeSeries<? extends Scan> data,
      @Nonnull ResolvingDimension dimension) {
    double[] xdata;
    double[] ydata;
    if (dimension == ResolvingDimension.RETENTION_TIME) {
      xdata = new double[data.getNumberOfValues()];
      ydata = new double[data.getNumberOfValues()];
      for (int j = 0; j < data.getNumberOfValues(); j++) {
        xdata[j] = data.getSpectra().get(j).getRetentionTime();
        ydata[j] = data.getIntensity(j);
      }
    } else {
      if (data instanceof IonMobilogramTimeSeries mobData) {
        SummedIntensityMobilitySeries summedMobilogram = mobData.getSummedMobilogram();
        xdata = new double[summedMobilogram.getNumberOfValues()];
        ydata = new double[summedMobilogram.getNumberOfValues()];

        // tims 1/k0 decreases with scan number, drift time increases
        MobilityType mt = mobData.getSpectra().get(0).getMobilityType();
        int direction = mt == MobilityType.TIMS ? -1 : +1;
        int dataIndex = 0;
        for (int j = (mt == MobilityType.TIMS ? summedMobilogram.getNumberOfValues() - 1 : 0);
            j < summedMobilogram.getNumberOfValues() && j >= 0; j += direction) {
          xdata[dataIndex] = summedMobilogram.getMobility(j);
          ydata[dataIndex] = summedMobilogram.getIntensity(j);
          dataIndex++;
        }
      } else {
        throw new IllegalArgumentException(
            "Cannot resolve ion mobility data for " + data.getClass().getName()
                + ". No mobility dimension.");
      }
    }
    return new double[][]{xdata, ydata};
  }

  /**
   * All scans that were used to build a chromatogram or the maximum number of mobility scans in all
   * Frames used to construct the mobilogram
   *
   * @param data
   * @param dimension
   * @param selectedScans
   * @return
   */
<<<<<<< HEAD
  public static int selectedTotalScans(@Nonnull IonTimeSeries<? extends Scan> data,
=======
  public static int getTotalNumberOfScansInDimension(@Nonnull IonTimeSeries<? extends Scan> data,
>>>>>>> c17aa446
      @Nonnull ResolvingDimension dimension, List<? extends Scan> selectedScans) {
    if (dimension == ResolvingDimension.RETENTION_TIME) {
      return selectedScans.size();
    } else {
      if (data instanceof IonMobilogramTimeSeries mobData) {
        return mobData.getSpectra().stream().mapToInt(f -> f.getMobilityScans().size()).max()
            .orElseThrow();
      }
      throw new IllegalArgumentException(
          "Cannot resolve ion mobility data for " + data.getClass().getName()
              + ". No mobility dimension.");
    }
  }
}<|MERGE_RESOLUTION|>--- conflicted
+++ resolved
@@ -55,11 +55,7 @@
       @Nonnull final ResolvingDimension dimension,
       List<? extends Scan> selectedScans) {
     final double[][] extractedData = extractData(data, dimension);
-<<<<<<< HEAD
-    final int totalScans = selectedTotalScans(data, dimension, selectedScans);
-=======
     final int totalScans = getTotalNumberOfScansInDimension(data, dimension, selectedScans);
->>>>>>> c17aa446
 
     final List<IonTimeSeries<? extends Scan>> resolvedSeries = new ArrayList<>();
     final Collection<List<ResolvedValue<Double, Double>>> resolvedData = resolver
@@ -179,11 +175,7 @@
    * @param selectedScans
    * @return
    */
-<<<<<<< HEAD
-  public static int selectedTotalScans(@Nonnull IonTimeSeries<? extends Scan> data,
-=======
   public static int getTotalNumberOfScansInDimension(@Nonnull IonTimeSeries<? extends Scan> data,
->>>>>>> c17aa446
       @Nonnull ResolvingDimension dimension, List<? extends Scan> selectedScans) {
     if (dimension == ResolvingDimension.RETENTION_TIME) {
       return selectedScans.size();
