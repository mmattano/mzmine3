/*
 * Copyright (c) 2004-2022 The MZmine Development Team
 *
 * Permission is hereby granted, free of charge, to any person
 * obtaining a copy of this software and associated documentation
 * files (the "Software"), to deal in the Software without
 * restriction, including without limitation the rights to use,
 * copy, modify, merge, publish, distribute, sublicense, and/or sell
 * copies of the Software, and to permit persons to whom the
 * Software is furnished to do so, subject to the following
 * conditions:
 *
 * The above copyright notice and this permission notice shall be
 * included in all copies or substantial portions of the Software.
 *
 * THE SOFTWARE IS PROVIDED "AS IS", WITHOUT WARRANTY OF ANY KIND,
 * EXPRESS OR IMPLIED, INCLUDING BUT NOT LIMITED TO THE WARRANTIES
 * OF MERCHANTABILITY, FITNESS FOR A PARTICULAR PURPOSE AND
 * NONINFRINGEMENT. IN NO EVENT SHALL THE AUTHORS OR COPYRIGHT
 * HOLDERS BE LIABLE FOR ANY CLAIM, DAMAGES OR OTHER LIABILITY,
 * WHETHER IN AN ACTION OF CONTRACT, TORT OR OTHERWISE, ARISING
 * FROM, OUT OF OR IN CONNECTION WITH THE SOFTWARE OR THE USE OR
 * OTHER DEALINGS IN THE SOFTWARE.
 */

package io.github.mzmine.modules.dataprocessing.featdet_adapchromatogrambuilder;


import com.google.common.collect.Range;
import com.google.common.collect.RangeMap;
import com.google.common.collect.TreeRangeMap;
import io.github.mzmine.datamodel.IMSRawDataFile;
import io.github.mzmine.datamodel.MZmineProject;
import io.github.mzmine.datamodel.MassSpectrum;
import io.github.mzmine.datamodel.RawDataFile;
import io.github.mzmine.datamodel.Scan;
import io.github.mzmine.datamodel.data_access.EfficientDataAccess;
import io.github.mzmine.datamodel.data_access.EfficientDataAccess.ScanDataType;
import io.github.mzmine.datamodel.data_access.ScanDataAccess;
import io.github.mzmine.datamodel.features.ModularFeature;
import io.github.mzmine.datamodel.features.ModularFeatureList;
import io.github.mzmine.datamodel.features.ModularFeatureListRow;
import io.github.mzmine.datamodel.features.SimpleFeatureListAppliedMethod;
import io.github.mzmine.datamodel.features.types.FeatureShapeType;
import io.github.mzmine.main.MZmineCore;
import io.github.mzmine.modules.MZmineModule;
import io.github.mzmine.parameters.ParameterSet;
import io.github.mzmine.parameters.parametertypes.selectors.ScanSelection;
import io.github.mzmine.parameters.parametertypes.tolerances.MZTolerance;
import io.github.mzmine.taskcontrol.AbstractTask;
import io.github.mzmine.taskcontrol.TaskStatus;
import io.github.mzmine.util.DataPointSorter;
import io.github.mzmine.util.DataTypeUtils;
import io.github.mzmine.util.FeatureConvertors;
import io.github.mzmine.util.FeatureListUtils;
import io.github.mzmine.util.MemoryMapStorage;
import io.github.mzmine.util.SortingDirection;
import io.github.mzmine.util.SortingProperty;
import io.github.mzmine.util.exceptions.MissingMassListException;
import java.time.Duration;
import java.time.Instant;
import java.util.Arrays;
import java.util.Map;
import java.util.Map.Entry;
import java.util.Objects;
import java.util.logging.Logger;
import org.jetbrains.annotations.NotNull;
import org.jetbrains.annotations.Nullable;


public class ModularADAPChromatogramBuilderTask extends AbstractTask {

  private static final Logger logger = Logger.getLogger(
      ModularADAPChromatogramBuilderTask.class.getName());

  private final MZmineProject project;
  private final RawDataFile dataFile;
  private final ScanSelection scanSelection;
  // User parameters
  private final String suffix;
  private final MZTolerance mzTolerance;
  // image builder supplies a min number of total scans as well as min consecutive scans
  // ADAPChromatogramBuilder only uses min consecutive scans
  private final int minimumTotalScans;
  private final int minimumConsecutiveScans;
  // Owen added User parameers;
  private final double minGroupIntensity;
  private final double minHighestPoint;
  private final ParameterSet parameters;
  private final Class<? extends MZmineModule> callingModule;
  private double progress = 0.0;
  private ModularFeatureList newFeatureList;

  /**
   *
   */
  public ModularADAPChromatogramBuilderTask(MZmineProject project, RawDataFile dataFile,
      ParameterSet parameters, @Nullable MemoryMapStorage storage, @NotNull Instant moduleCallDate,
<<<<<<< HEAD
      Class<? extends MZmineModule> callingModule) {
=======
      Class<? extends MZmineModule> callingModule, @Nullable Integer minimumTotalScans) {
>>>>>>> a64fe3ad
    super(storage, moduleCallDate);
    this.project = project;
    this.dataFile = dataFile;
    this.scanSelection = parameters.getParameter(ADAPChromatogramBuilderParameters.scanSelection)
        .getValue();

    this.mzTolerance = parameters.getParameter(ADAPChromatogramBuilderParameters.mzTolerance)
        .getValue();
<<<<<<< HEAD
    this.minimumScanSpan = parameters.getParameter(
        ADAPChromatogramBuilderParameters.minimumScanSpan).getValue();
=======
    this.minimumConsecutiveScans = parameters.getParameter(
        ADAPChromatogramBuilderParameters.minimumConsecutiveScans).getValue();
>>>>>>> a64fe3ad

    this.suffix = parameters.getParameter(ADAPChromatogramBuilderParameters.suffix).getValue();

    // Owen added parameters
    this.minGroupIntensity = parameters.getParameter(
        ADAPChromatogramBuilderParameters.minGroupIntensity).getValue();
    this.minHighestPoint = parameters.getParameter(
        ADAPChromatogramBuilderParameters.minHighestPoint).getValue();
    this.parameters = parameters;
    this.callingModule = callingModule;
    // image builder supplies a min number of total scans as well as min consecutive scans
    // ADAPChromatogramBuilder only uses min consecutive scans
    this.minimumTotalScans = Objects.requireNonNullElse(minimumTotalScans,
        parameters.getValue(ADAPChromatogramBuilderParameters.minimumConsecutiveScans));
  }

  @Override
  public String getTaskDescription() {
    return "Detecting chromatograms in " + dataFile;
  }

  @Override
  public double getFinishedPercentage() {
    return progress;
  }

  public RawDataFile getDataFile() {
    return dataFile;
  }

  @SuppressWarnings("UnstableApiUsage")
  @Override
  public void run() {
    setStatus(TaskStatus.PROCESSING);

    logger.info(() -> "Started chromatogram builder on " + dataFile);

    Scan[] scans = scanSelection.getMatchingScans(dataFile);
    int emptyScanNumber = 0;

    if (scans.length == 0) {
      setStatus(TaskStatus.ERROR);
      setErrorMessage("There are no scans satisfying filtering values. Consider updating filters "
          + "with \"Set filters\" in the \"Scans\" parameter.");
      return;
    }

    // Check if the scans are properly ordered by RT
    double prevRT = Double.NEGATIVE_INFINITY;
    for (Scan s : scans) {
      if (isCanceled()) {
        return;
      }

      if (s.isEmptyScan()) {
        emptyScanNumber++;
        continue;
      }

      if (s.getRetentionTime() < prevRT) {
        setStatus(TaskStatus.ERROR);
        final String msg = "Retention time of scan #" + s.getScanNumber()
            + " is smaller then the retention time of the previous scan."
            + " Please make sure you only use scans with increasing retention times."
            + " You can restrict the scan numbers in the parameters, or you can use the Crop filter module";
        setErrorMessage(msg);
        return;
      }
      prevRT = s.getRetentionTime();
    }

    if (emptyScanNumber > 0) {
      logger.info(emptyScanNumber + " scans were found to be empty.");
    }

    // Check if the scans are MS1-only or MS2-only.
    int level = scans[0].getMSLevel();
    for (int i = 1; i < scans.length; i++) {
      if (level != scans[i].getMSLevel()) {
        MZmineCore.getDesktop().displayMessage(null,
            "MZmine thinks that you are running ADAP Chromatogram builder on both MS1- and MS2-scans. "
                + "This will likely produce wrong results. "
                + "Please, set the scan filter parameter to a specific MS level");
        break;
      }
    }

    // make a list of all the data points
    // sort data points by intensity
    // loop through list
    // add data point to chromatogrm or make new one
    // update mz avg and other stuff
    //

    // map the mz tolerance to chromatograms
    RangeMap<Double, ADAPChromatogram> rangeToChromMap = TreeRangeMap.create();

    // make a list of all the data points

<<<<<<< HEAD
    final int totalDps = Arrays.stream(scans).map(Scan::getMassList)
        .mapToInt(MassSpectrum::getNumberOfDataPoints).sum();
    int dpCounter = 0;
=======
    ScanDataAccess scanData = EfficientDataAccess.of(dataFile, ScanDataType.CENTROID,
        scanSelection);
>>>>>>> a64fe3ad

    ExpandedDataPoint[] allMzValues = new ExpandedDataPoint[totalDps];

    ScanDataAccess scanData = EfficientDataAccess.of(dataFile, ScanDataType.CENTROID,
        scanSelection);

    final Instant dpExtractionStart = Instant.now();
    progress = 0;
    double progressStep = 0.1 / scanData.getNumberOfScans();
    while (scanData.hasNextScan()) {
      if (isCanceled()) {
        return;
      }

      Scan scan;
      try {
        scan = scanData.nextScan();
      } catch (MissingMassListException e) {
        setStatus(TaskStatus.ERROR);
        StringBuilder b = new StringBuilder("Scan #");
        b.append(scanData.getCurrentScan().getScanNumber()).append(" from ");
        b.append(dataFile.getName());
        b.append(
            " does not have a mass list. Please run \"Raw data methods\" -> \"Mass detection\"");
        if (dataFile instanceof IMSRawDataFile) {
          b.append("\nIMS files require mass detection on the frame level (Scan type = \"Frames ");
          b.append("only\" or \"All scan types\"");
        }
        setErrorMessage(b.toString());
        e.printStackTrace();
        return;
      }

      int dps = scanData.getNumberOfDataPoints();
      for (int i = 0; i < dps; i++) {
        ExpandedDataPoint curDatP = new ExpandedDataPoint(scanData.getMzValue(i),
            scanData.getIntensityValue(i), scan);
<<<<<<< HEAD
        allMzValues[dpCounter] = curDatP;
        dpCounter++;
=======
        allMzValues.add(curDatP);
>>>>>>> a64fe3ad
      }
      progress += progressStep;
    }

    final Instant dpExtractionEnd = Instant.now();
    logger.finest(
        () -> "Extracted %d data points from %d scans in %d ms".formatted(allMzValues.length,
            scanData.getNumberOfScans(),
            Duration.between(dpExtractionStart, dpExtractionEnd).toMillis()));

    final Instant dpSortStart = Instant.now();
    // sort data points by intensity
<<<<<<< HEAD
    Arrays.parallelSort(allMzValues,
        new DataPointSorter(SortingProperty.Intensity, SortingDirection.Descending));
    final Instant dpSortEnd = Instant.now();
    logger.finest(() -> "Sorted %d data points from %d scans in %d ms".formatted(allMzValues.length,
        scanData.getNumberOfScans(), Duration.between(dpSortStart, dpSortEnd).toMillis()));

    progress = 0.1;
    progressStep = (allMzValues.length > 0) ? 0.45 / allMzValues.length : 0.0;
=======
    allMzValues.sort(new DataPointSorter(SortingProperty.Intensity, SortingDirection.Descending));

    // count starts at 1 since we already have added one with a single point.
    progress = 0.0;
    double progressStep = (allMzValues.size() > 0) ? 0.5 / allMzValues.size() : 0.0;
>>>>>>> a64fe3ad

    for (ExpandedDataPoint mzFeature : allMzValues) {

      progress += progressStep;

      if (isCanceled()) {
        return;
      }

      if (mzFeature == null || Double.isNaN(mzFeature.getMZ()) || Double.isNaN(
          mzFeature.getIntensity())) {
        continue;
      }

      final Entry<Range<Double>, ADAPChromatogram> existing = rangeToChromMap.getEntry(
          mzFeature.getMZ());
      if (existing != null) {
        // add data point to chromatogram
        existing.getValue().addMzFeature(mzFeature.getScan(), mzFeature);
      } else {
        // skip it entierly if the intensity is not high enough
        if (mzFeature.getIntensity() < minHighestPoint) {
          continue;
        }
        // add a new chromatogram to the range map - limit ranges to avoid overlap
        startNewChromatogramLimitMzRanges(rangeToChromMap, mzFeature);
      }
    }

    // finish chromatograms sorted by m/z
    final Map<Range<Double>, ADAPChromatogram> finalRangeMap = rangeToChromMap.asMapOfRanges();

    int numChromatograms = finalRangeMap.size();
    progressStep = numChromatograms > 0 ? 0.45 / numChromatograms : 0.0;

    // Create new feature list
    newFeatureList = new ModularFeatureList(dataFile + " " + suffix, getMemoryMapStorage(),
        dataFile);
    // ensure that the default columns are available
    DataTypeUtils.addDefaultChromatographicTypeColumns(newFeatureList);

    int newFeatureID = 1;
    // add chromatograms that match criteria
    for (ADAPChromatogram chromatogram : finalRangeMap.values()) {
      if (isCanceled()) {
        return;
      }

      progress += progressStep;

      // And remove chromatograms who dont have a certian number of continous points above the
      // IntensityThresh2 level.
<<<<<<< HEAD
      if (chromatogram.matchesMinContinuousDataPoints(scans, minGroupIntensity, minimumScanSpan,
          minHighestPoint)) {
=======
      var dps = chromatogram.getNumberOfDataPoints();
      if (dps >= minimumTotalScans && chromatogram.matchesMinContinuousDataPoints(scans,
          minGroupIntensity, minimumConsecutiveScans, minHighestPoint)) {
>>>>>>> a64fe3ad
        // add zeros to edges
        chromatogram.addNZeros(scans, 1, 1);

        // add to list
        ModularFeature modular = FeatureConvertors.ADAPChromatogramToModularFeature(newFeatureList,
            dataFile, chromatogram);
        ModularFeatureListRow newRow = new ModularFeatureListRow(newFeatureList, newFeatureID,
            modular);
        newFeatureList.addRow(newRow);
        // activate shape for this row
        newRow.set(FeatureShapeType.class, true);
        newFeatureID++;
      }
    }

    // sort and reset IDs here to ahve the same sorting for every feature list
    FeatureListUtils.sortByDefaultRT(newFeatureList, true);

    newFeatureList.setSelectedScans(dataFile, Arrays.asList(scans));

    dataFile.getAppliedMethods().forEach(m -> newFeatureList.getAppliedMethods().add(m));
    // Add new feature list to the project
    newFeatureList.getAppliedMethods()
        .add(new SimpleFeatureListAppliedMethod(callingModule, parameters, getModuleCallDate()));
    project.addFeatureList(newFeatureList);

    progress = 1.0;

    setStatus(TaskStatus.FINISHED);

    logger.info(() -> "Finished chromatogram builder on " + dataFile);
  }

  /**
   * Starts a new chromatogram and limits its range so that it does not overlap with existing m/z
   * ranges
   *
   * @param rangeToChromMap started chromatograms with their non overlapping m/z range
   * @param mzFeature       current tested data point
   */
  @SuppressWarnings("UnstableApiUsage")
  private void startNewChromatogramLimitMzRanges(RangeMap<Double, ADAPChromatogram> rangeToChromMap,
      ExpandedDataPoint mzFeature) {
    // start new chromatogram and create new range (subract overlapping existing ranges)
    Range<Double> toleranceRange = mzTolerance.getToleranceRange(mzFeature.getMZ());

    // look +- mz tolerance to see if ther is a range near by.
    // If there is use the proper boundry of that range for the
    // new range to insure than NON OF THE RANGES OVERLAP.
    final Entry<Range<Double>, ADAPChromatogram> minusRange = rangeToChromMap.getEntry(
        toleranceRange.lowerEndpoint());
    final Entry<Range<Double>, ADAPChromatogram> plusRange = rangeToChromMap.getEntry(
        toleranceRange.upperEndpoint());

    // If both of the above ranges are null then we make the new range spaning the full
    // mz tolerance range.
    // If one or both are not null we need to properly modify the range of the new
    // chromatogram so that none of the points are overlapping.
    Double toBeLowerBound =
        minusRange == null ? toleranceRange.lowerEndpoint() : minusRange.getKey().upperEndpoint();
    Double toBeUpperBound =
        plusRange == null ? toleranceRange.upperEndpoint() : plusRange.getKey().lowerEndpoint();

    if (toBeLowerBound < toBeUpperBound) {
      // use closed open so that every value may be captured by rangeMap
      Range<Double> newRange = Range.closedOpen(toBeLowerBound, toBeUpperBound);
      ADAPChromatogram newChrom = new ADAPChromatogram();
      newChrom.addMzFeature(mzFeature.getScan(), mzFeature);

      rangeToChromMap.put(newRange, newChrom);
    } else if (toBeLowerBound.equals(toBeUpperBound) && plusRange != null) {
      plusRange.getValue().addMzFeature(mzFeature.getScan(), mzFeature);
    } else {
      throw new IllegalStateException(
          String.format("Incorrect range [%f, %f] for m/z %f", toBeLowerBound, toBeUpperBound,
              mzFeature.getMZ()));
    }
  }

}
<|MERGE_RESOLUTION|>--- conflicted
+++ resolved
@@ -96,11 +96,7 @@
    */
   public ModularADAPChromatogramBuilderTask(MZmineProject project, RawDataFile dataFile,
       ParameterSet parameters, @Nullable MemoryMapStorage storage, @NotNull Instant moduleCallDate,
-<<<<<<< HEAD
-      Class<? extends MZmineModule> callingModule) {
-=======
       Class<? extends MZmineModule> callingModule, @Nullable Integer minimumTotalScans) {
->>>>>>> a64fe3ad
     super(storage, moduleCallDate);
     this.project = project;
     this.dataFile = dataFile;
@@ -109,13 +105,8 @@
 
     this.mzTolerance = parameters.getParameter(ADAPChromatogramBuilderParameters.mzTolerance)
         .getValue();
-<<<<<<< HEAD
-    this.minimumScanSpan = parameters.getParameter(
-        ADAPChromatogramBuilderParameters.minimumScanSpan).getValue();
-=======
     this.minimumConsecutiveScans = parameters.getParameter(
         ADAPChromatogramBuilderParameters.minimumConsecutiveScans).getValue();
->>>>>>> a64fe3ad
 
     this.suffix = parameters.getParameter(ADAPChromatogramBuilderParameters.suffix).getValue();
 
@@ -215,14 +206,9 @@
 
     // make a list of all the data points
 
-<<<<<<< HEAD
     final int totalDps = Arrays.stream(scans).map(Scan::getMassList)
         .mapToInt(MassSpectrum::getNumberOfDataPoints).sum();
     int dpCounter = 0;
-=======
-    ScanDataAccess scanData = EfficientDataAccess.of(dataFile, ScanDataType.CENTROID,
-        scanSelection);
->>>>>>> a64fe3ad
 
     ExpandedDataPoint[] allMzValues = new ExpandedDataPoint[totalDps];
 
@@ -260,12 +246,8 @@
       for (int i = 0; i < dps; i++) {
         ExpandedDataPoint curDatP = new ExpandedDataPoint(scanData.getMzValue(i),
             scanData.getIntensityValue(i), scan);
-<<<<<<< HEAD
         allMzValues[dpCounter] = curDatP;
         dpCounter++;
-=======
-        allMzValues.add(curDatP);
->>>>>>> a64fe3ad
       }
       progress += progressStep;
     }
@@ -278,22 +260,15 @@
 
     final Instant dpSortStart = Instant.now();
     // sort data points by intensity
-<<<<<<< HEAD
     Arrays.parallelSort(allMzValues,
         new DataPointSorter(SortingProperty.Intensity, SortingDirection.Descending));
     final Instant dpSortEnd = Instant.now();
     logger.finest(() -> "Sorted %d data points from %d scans in %d ms".formatted(allMzValues.length,
         scanData.getNumberOfScans(), Duration.between(dpSortStart, dpSortEnd).toMillis()));
 
+    // count starts at 1 since we already have added one with a single point.
     progress = 0.1;
     progressStep = (allMzValues.length > 0) ? 0.45 / allMzValues.length : 0.0;
-=======
-    allMzValues.sort(new DataPointSorter(SortingProperty.Intensity, SortingDirection.Descending));
-
-    // count starts at 1 since we already have added one with a single point.
-    progress = 0.0;
-    double progressStep = (allMzValues.size() > 0) ? 0.5 / allMzValues.size() : 0.0;
->>>>>>> a64fe3ad
 
     for (ExpandedDataPoint mzFeature : allMzValues) {
 
@@ -346,14 +321,9 @@
 
       // And remove chromatograms who dont have a certian number of continous points above the
       // IntensityThresh2 level.
-<<<<<<< HEAD
-      if (chromatogram.matchesMinContinuousDataPoints(scans, minGroupIntensity, minimumScanSpan,
-          minHighestPoint)) {
-=======
       var dps = chromatogram.getNumberOfDataPoints();
       if (dps >= minimumTotalScans && chromatogram.matchesMinContinuousDataPoints(scans,
           minGroupIntensity, minimumConsecutiveScans, minHighestPoint)) {
->>>>>>> a64fe3ad
         // add zeros to edges
         chromatogram.addNZeros(scans, 1, 1);
 
