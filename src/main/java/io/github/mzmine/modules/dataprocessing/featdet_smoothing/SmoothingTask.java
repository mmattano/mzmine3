/*
 * Copyright 2006-2021 The MZmine Development Team
 *
 * This file is part of MZmine.
 *
 * MZmine is free software; you can redistribute it and/or modify it under the terms of the GNU
 * General Public License as published by the Free Software Foundation; either version 2 of the
 * License, or (at your option) any later version.
 *
 * MZmine is distributed in the hope that it will be useful, but WITHOUT ANY WARRANTY; without even
 * the implied warranty of MERCHANTABILITY or FITNESS FOR A PARTICULAR PURPOSE. See the GNU
 * General Public License for more details.
 *
 * You should have received a copy of the GNU General Public License along with MZmine; if not,
 * write to the Free Software Foundation, Inc., 51 Franklin St, Fifth Floor, Boston, MA 02110-1301 USA.
 *
 */

package io.github.mzmine.modules.dataprocessing.featdet_smoothing;

import io.github.mzmine.datamodel.Frame;
import io.github.mzmine.datamodel.MZmineProject;
import io.github.mzmine.datamodel.MobilityScan;
import io.github.mzmine.datamodel.Scan;
import io.github.mzmine.datamodel.data_access.EfficientDataAccess;
import io.github.mzmine.datamodel.data_access.EfficientDataAccess.FeatureDataType;
import io.github.mzmine.datamodel.data_access.EfficientDataAccess.MobilogramAccessType;
import io.github.mzmine.datamodel.data_access.FeatureDataAccess;
import io.github.mzmine.datamodel.data_access.MobilogramDataAccess;
import io.github.mzmine.datamodel.featuredata.FeatureDataUtils;
import io.github.mzmine.datamodel.featuredata.IntensitySeries;
import io.github.mzmine.datamodel.featuredata.IonMobilitySeries;
import io.github.mzmine.datamodel.featuredata.IonMobilogramTimeSeries;
import io.github.mzmine.datamodel.featuredata.IonTimeSeries;
import io.github.mzmine.datamodel.featuredata.impl.SimpleIonMobilitySeries;
import io.github.mzmine.datamodel.features.ModularFeature;
import io.github.mzmine.datamodel.features.ModularFeatureList;
import io.github.mzmine.datamodel.features.SimpleFeatureListAppliedMethod;
import io.github.mzmine.parameters.ParameterSet;
import io.github.mzmine.taskcontrol.AbstractTask;
import io.github.mzmine.taskcontrol.TaskStatus;
<<<<<<< HEAD
import io.github.mzmine.util.MemoryMapStorage;
import java.lang.reflect.InvocationTargetException;
=======
import io.github.mzmine.util.DataPointUtils;
import io.github.mzmine.util.DataTypeUtils;
import io.github.mzmine.util.MemoryMapStorage;
import java.time.Instant;
>>>>>>> a460821d
import java.util.ArrayList;
import java.util.Date;
import java.util.List;
import java.util.concurrent.atomic.AtomicInteger;
import java.util.logging.Level;
import java.util.logging.Logger;
import org.jetbrains.annotations.NotNull;
import org.jetbrains.annotations.Nullable;

public class SmoothingTask extends AbstractTask {

  private static final Logger logger = Logger.getLogger(SmoothingTask.class.getName());

  private final ModularFeatureList flist;
  private final ParameterSet parameters;
  private final MZmineProject project;

  private final AtomicInteger processedFeatures = new AtomicInteger(0);
  private final SmoothingDimension dimension = SmoothingDimension.RETENTION_TIME;

  private final int numFeatures;
  private final ZeroHandlingType zht;
  private final String suffix;
  private final boolean removeOriginal;

  public SmoothingTask(@NotNull MZmineProject project, @NotNull ModularFeatureList flist,
      @Nullable MemoryMapStorage storage, @NotNull ParameterSet parameters, @NotNull Instant moduleCallDate) {
    super(storage, moduleCallDate);

    this.flist = flist;
    this.parameters = parameters;
    this.project = project;
    numFeatures = flist.getNumberOfRows();
    zht = ZeroHandlingType.KEEP;

    suffix = parameters.getParameter(SmoothingParameters.suffix).getValue();

    removeOriginal = parameters.getParameter(SmoothingParameters.removeOriginal).getValue();
  }

  @Override
  public String getTaskDescription() {
    return "Smoothing " + flist.getName() + ": " + processedFeatures.get() + "/" + numFeatures;
  }

  @Override
  public double getFinishedPercentage() {
    return processedFeatures.get() / (double) numFeatures;
  }

  @Override
  public void run() {
    setStatus(TaskStatus.PROCESSING);
    if (flist.getNumberOfRawDataFiles() != 1) {
      setErrorMessage("Cannot smooth feature lists with more than one raw data file.");
      setStatus(TaskStatus.ERROR);
      return;
    }

    if (dimension != SmoothingDimension.RETENTION_TIME) {
      return;
    }

    final ModularFeatureList smoothedList = flist
        .createCopy(flist.getName() + " " + suffix, getMemoryMapStorage(), false);
<<<<<<< HEAD

    // init a new smoother instance, since the parameters have to be stored in the smoother itself.
    final SmoothingAlgorithm smoother = initialiseSmoother();
    if (smoother == null) {
      return;
    }

=======
    DataTypeUtils.copyTypes(flist, smoothedList, true, true);
    final SGIntensitySmoothing smoother = new SGIntensitySmoothing(ZeroHandlingType.KEEP,
        rtWeights);
>>>>>>> a460821d
    // include zeros
    final FeatureDataAccess dataAccess = EfficientDataAccess
        .of(smoothedList, FeatureDataType.INCLUDE_ZEROS);

    while (dataAccess.hasNextFeature()) {
      final ModularFeature feature = (ModularFeature) dataAccess.nextFeature();

      final IonTimeSeries<? extends Scan> smoothedSeries = smoother
          .smoothFeature(getMemoryMapStorage(), dataAccess, feature, zht);
      feature.set(io.github.mzmine.datamodel.features.types.FeatureDataType.class, smoothedSeries);
      FeatureDataUtils.recalculateIonSeriesDependingTypes(feature);

      processedFeatures.getAndIncrement();
    }

    if (isCanceled()) {
      return;
    }

    smoothedList.getAppliedMethods()
        .add(new SimpleFeatureListAppliedMethod(SmoothingModule.class, parameters, getModuleCallDate()));
    project.addFeatureList(smoothedList);

    if (removeOriginal) {
      project.removeFeatureList(flist);
    }

    setStatus(TaskStatus.FINISHED);
  }

  @Nullable
  private SmoothingAlgorithm initialiseSmoother() {
    final SmoothingAlgorithm smoother;
    try {
      smoother = parameters.getParameter(SmoothingParameters.smoothingAlgorithm).getValue()
          .getModule().getClass().getDeclaredConstructor(ParameterSet.class).newInstance(
              parameters.getParameter(SmoothingParameters.smoothingAlgorithm).getValue()
                  .getParameterSet());
    } catch (InstantiationException | IllegalAccessException | InvocationTargetException | NoSuchMethodException e) {
      logger.log(Level.SEVERE, e.getMessage(), e);
      setErrorMessage(e.getMessage());
      setStatus(TaskStatus.ERROR);
      return null;
    }
    return smoother;
  }

  // -----------------------------
  // todo: these are not used yet due to questions regarding the actual implementation
  //  1. if new intensities are added on the peak edges - what do we do on the mobilogram level? We
  //   need the same number of mobilograms as for rt data points
  //  2. Which m/z do we put for newly created intensities? they will influence the overall m/z of
  //   the feature
  private List<IonMobilitySeries> smoothMobilograms(@NotNull final ModularFeature feature,
      @NotNull final double[] smoothedRtIntensities,
      @NotNull final MobilogramAccessType dataAccessType, @NotNull final ZeroHandlingType zht,
      @NotNull final double[] weights) {
    final IonTimeSeries<? extends Scan> s = feature.getFeatureData();
    assert s instanceof IonMobilogramTimeSeries;

    final IonMobilogramTimeSeries originalSeries = (IonMobilogramTimeSeries) s;
    final MobilogramDataAccess dataAccess = EfficientDataAccess.of(originalSeries, dataAccessType);

    List<IonMobilitySeries> smoothedMobilograms = new ArrayList<>();
//    final SGIntensitySmoothing smoothing = new SGIntensitySmoothing(zht, weights);
    while (dataAccess.hasNext()) {
      final IonMobilitySeries mobilogram = dataAccess.next();
//      double[] smoothedMobilogramIntensities = smoothing.smooth(dataAccess);

    }
    return new ArrayList<>();
  }

  private IonTimeSeries<? extends Scan> createNewSeries(@NotNull final IntensitySeries dataAccess,
      @NotNull final ModularFeature feature, @NotNull final double[] smoothedIntensities,
      List<Scan> allScans) {

    final IonTimeSeries<? extends Scan> originalSeries = feature.getFeatureData();
    double[] originalIntensities = new double[originalSeries.getNumberOfValues()];
    originalSeries.getIntensityValues(originalIntensities);

    final List<Double> newIntensities = new ArrayList<>();
    final List<Double> mzs = new ArrayList<>();
    final List<Scan> newScans = new ArrayList<>();
    final List<IonMobilitySeries> mobilograms;
    final int someMobilityScanIndex;

    if (originalSeries instanceof IonMobilogramTimeSeries) {
      mobilograms = new ArrayList<>();
      someMobilityScanIndex = ((IonMobilogramTimeSeries) originalSeries).getMobilogram(0)
          .getSpectrum(0).getMobilityScanNumber();
    } else {
      mobilograms = null;
      someMobilityScanIndex = 0;
    }

    int oldSeriesIndex = 0;
    double prevIntensity = 0d;
    for (int i = 0; i < smoothedIntensities.length; i++) {
      // if the intensity is != 0, keep it
      // todo leading/trailing 0s
      if (Double.compare(smoothedIntensities[i], 0) == 0) {
        continue;
      }

      final Scan newScan = allScans.get(i);
      newIntensities.add(smoothedIntensities[i]);
      newScans.add(newScan);

      if (newScan == originalSeries.getSpectrum(oldSeriesIndex)) {
        mzs.add(originalSeries.getMZ(oldSeriesIndex));
        oldSeriesIndex++;
        if (originalSeries instanceof IonMobilogramTimeSeries) {
          mobilograms.add(((IonMobilogramTimeSeries) originalSeries).getMobilogram(oldSeriesIndex));
        }
      } else {
        // todo what do we do with mzs in this case? putting a new intensity with some mz will
        //  influence the features m/z in every case.
        mzs.add(feature.getMZ());
        // if this is an IonMobilogramTimeSeries, we also have to create an empty mobilogram
        if (originalSeries instanceof IonMobilogramTimeSeries) {
          final Frame frame = (Frame) newScan;
          final MobilityScan someMobilityScan;
          if (someMobilityScanIndex < frame.getNumberOfMobilityScans()) {
            someMobilityScan = frame.getMobilityScan(someMobilityScanIndex);
          } else {
            someMobilityScan = frame.getMobilityScan(frame.getNumberOfMobilityScans() - 1);
          }
          final IonMobilitySeries dummyMobilogram = new SimpleIonMobilitySeries(null,
              new double[]{feature.getMZ()}, new double[]{0}, List.of(someMobilityScan));
          mobilograms.add(dummyMobilogram);
        }
      }
    }

    // todo smooth mobilograms here if needed
    if (originalSeries instanceof IonMobilogramTimeSeries) {

    }
    return null;
  }

  public enum SmoothingDimension {
    RETENTION_TIME("Retention time"), MOBILITY("Mobility");
    private final String name;

    SmoothingDimension(String name) {
      this.name = name;
    }

    @Override
    public String toString() {
      return name;
    }
  }
}<|MERGE_RESOLUTION|>--- conflicted
+++ resolved
@@ -39,15 +39,11 @@
 import io.github.mzmine.parameters.ParameterSet;
 import io.github.mzmine.taskcontrol.AbstractTask;
 import io.github.mzmine.taskcontrol.TaskStatus;
-<<<<<<< HEAD
-import io.github.mzmine.util.MemoryMapStorage;
-import java.lang.reflect.InvocationTargetException;
-=======
 import io.github.mzmine.util.DataPointUtils;
 import io.github.mzmine.util.DataTypeUtils;
 import io.github.mzmine.util.MemoryMapStorage;
+import java.lang.reflect.InvocationTargetException;
 import java.time.Instant;
->>>>>>> a460821d
 import java.util.ArrayList;
 import java.util.Date;
 import java.util.List;
@@ -113,19 +109,13 @@
 
     final ModularFeatureList smoothedList = flist
         .createCopy(flist.getName() + " " + suffix, getMemoryMapStorage(), false);
-<<<<<<< HEAD
-
+    DataTypeUtils.copyTypes(flist, smoothedList, true, true);
     // init a new smoother instance, since the parameters have to be stored in the smoother itself.
     final SmoothingAlgorithm smoother = initialiseSmoother();
     if (smoother == null) {
       return;
     }
 
-=======
-    DataTypeUtils.copyTypes(flist, smoothedList, true, true);
-    final SGIntensitySmoothing smoother = new SGIntensitySmoothing(ZeroHandlingType.KEEP,
-        rtWeights);
->>>>>>> a460821d
     // include zeros
     final FeatureDataAccess dataAccess = EfficientDataAccess
         .of(smoothedList, FeatureDataType.INCLUDE_ZEROS);
@@ -264,6 +254,9 @@
     // todo smooth mobilograms here if needed
     if (originalSeries instanceof IonMobilogramTimeSeries) {
 
+      if (smoothMobility) {
+
+      }
     }
     return null;
   }
