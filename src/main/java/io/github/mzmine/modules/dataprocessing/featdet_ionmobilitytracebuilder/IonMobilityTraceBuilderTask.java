--- conflicted
+++ resolved
@@ -76,10 +76,7 @@
   private HashMap<Range<Double>, IIonMobilityTrace> rangeToIonTraceMap = new HashMap<>();
   private double progress = 0.0;
   private String taskDescription = "";
-<<<<<<< HEAD
-=======
   private final ParameterSet parameters;
->>>>>>> af6a2ad1
 
   @SuppressWarnings("unchecked")
   public IonMobilityTraceBuilderTask(MZmineProject project, RawDataFile rawDataFile,
