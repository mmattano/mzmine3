--- conflicted
+++ resolved
@@ -39,15 +39,9 @@
 import io.github.mzmine.util.spectraldb.entry.DBEntryField;
 import io.github.mzmine.util.spectraldb.entry.SpectralDBEntry;
 import io.github.mzmine.util.spectraldb.entry.SpectralDBFeatureIdentity;
-<<<<<<< HEAD
 import io.github.mzmine.util.spectraldb.entry.SpectralLibrary;
-=======
-import java.io.File;
-import java.text.MessageFormat;
+import java.util.ArrayList;
 import java.time.Instant;
->>>>>>> 7f270dee
-import java.util.ArrayList;
-import java.util.Date;
 import java.util.List;
 import java.util.concurrent.atomic.AtomicInteger;
 import java.util.logging.Level;
@@ -87,19 +81,8 @@
   private final boolean needsIsotopePattern;
   private final int minMatchedIsoSignals;
 
-<<<<<<< HEAD
   public RowsSpectralMatchTask(ParameterSet parameters, @NotNull List<FeatureListRow> rows,
-      @NotNull Date moduleCallDate) {
-=======
-  public RowsSpectralMatchTask(String description, @NotNull FeatureListRow[] rows,
-      ParameterSet parameters, int startEntry, List<SpectralDBEntry> list, @NotNull Instant moduleCallDate) {
-    this(description, rows, parameters, startEntry, list, null, moduleCallDate);
-  }
-
-  public RowsSpectralMatchTask(String description, @NotNull FeatureListRow[] rows,
-      ParameterSet parameters, int startEntry, List<SpectralDBEntry> list,
-      Consumer<SpectralDBFeatureIdentity> matchListener, @NotNull Instant moduleCallDate) {
->>>>>>> 7f270dee
+      @NotNull Instant moduleCallDate) {
     super(null, moduleCallDate); // no new data stored -> null
     this.parameters = parameters;
     this.rows = rows;
