--- conflicted
+++ resolved
@@ -167,11 +167,7 @@
             .filter(scan -> filterScan(scan, frt, fmz, rtRange))
             .sorted(FragmentScanSorter.DEFAULT_TIC).toList();
 
-<<<<<<< HEAD
-        // set list to feature
-=======
         // set list to feature and sort
->>>>>>> 180e1500
         f.setAllMS2FragmentScans(scans);
       }
     }
@@ -253,19 +249,10 @@
         List<Scan> sameCEMerged = SpectraMerging.mergeMsMsSpectra(msmsSpectra,
             SpectraMerging.pasefMS2MergeTol, MergingType.SUMMED,
             ((ModularFeatureList) list).getMemoryMapStorage());
-<<<<<<< HEAD
-        sameCEMerged.sort(FragmentScanSorter.DEFAULT_TIC);
-        feature.setAllMS2FragmentScans(sameCEMerged);
-
-      } else {
-        msmsSpectra.sort(FragmentScanSorter.DEFAULT_TIC);
-        feature.setAllMS2FragmentScans((List<Scan>) (List<? extends Scan>) msmsSpectra);
-=======
         feature.setAllMS2FragmentScans(sameCEMerged, true);
 
       } else {
         feature.setAllMS2FragmentScans((List<Scan>) (List<? extends Scan>) msmsSpectra, true);
->>>>>>> 180e1500
       }
     }
   }
