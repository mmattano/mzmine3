--- conflicted
+++ resolved
@@ -313,14 +313,9 @@
     if(anClique.isoFound){
       logger.log(Level.WARNING,"Isotopes have been already computed for this object");
     }
-<<<<<<< HEAD
-    logger.log(Level.FINEST,"Computing Isotopes");
-    computelistofIsoTable(maxCharge, maxGrade, ppm, isom);
-
-=======
+
     logger.log(Level.INFO,"Computing Isotopes");
     List<IsoTable> isoTableList = computelistofIsoTable(maxCharge, maxGrade, ppm, isom);
->>>>>>> ef964fca
     if(driverTask.isCanceled()){
       return;
     }
