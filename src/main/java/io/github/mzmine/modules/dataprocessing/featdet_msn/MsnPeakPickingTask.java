/*
 * Copyright 2006-2020 The MZmine Development Team
 * 
 * This file is part of MZmine.
 * 
 * MZmine is free software; you can redistribute it and/or modify it under the terms of the GNU
 * General Public License as published by the Free Software Foundation; either version 2 of the
 * License, or (at your option) any later version.
 * 
 * MZmine is distributed in the hope that it will be useful, but WITHOUT ANY WARRANTY; without even
 * the implied warranty of MERCHANTABILITY or FITNESS FOR A PARTICULAR PURPOSE. See the GNU General
 * Public License for more details.
 * 
 * You should have received a copy of the GNU General Public License along with MZmine; if not,
 * write to the Free Software Foundation, Inc., 51 Franklin St, Fifth Floor, Boston, MA 02110-1301
 * USA
 */
package io.github.mzmine.modules.dataprocessing.featdet_msn;

import java.util.logging.Logger;
import org.apache.commons.lang3.ArrayUtils;
import com.google.common.collect.Range;
import io.github.mzmine.datamodel.MZmineProject;
import io.github.mzmine.datamodel.RawDataFile;
import io.github.mzmine.datamodel.Scan;
import io.github.mzmine.datamodel.features.ModularFeature;
import io.github.mzmine.datamodel.features.ModularFeatureList;
import io.github.mzmine.datamodel.features.ModularFeatureListRow;
import io.github.mzmine.parameters.ParameterSet;
import io.github.mzmine.parameters.parametertypes.selectors.ScanSelection;
import io.github.mzmine.parameters.parametertypes.tolerances.MZTolerance;
import io.github.mzmine.parameters.parametertypes.tolerances.RTTolerance;
import io.github.mzmine.taskcontrol.AbstractTask;
import io.github.mzmine.taskcontrol.TaskStatus;
import io.github.mzmine.util.FeatureUtils;


public class MsnPeakPickingTask extends AbstractTask {

  private final Logger logger = Logger.getLogger(this.getClass().getName());

  private int processedScans, totalScans;

  private final MZmineProject project;
  private final RawDataFile dataFile;
  private final ScanSelection scanSelection;
  private final int msLevel;
  private final MZTolerance mzTolerance;
  private final RTTolerance rtTolerance;
  private final Scan[] scans;

  private final ModularFeatureList newFeatureList;

  public MsnPeakPickingTask(MZmineProject project, RawDataFile dataFile, ParameterSet parameters) {

    this.project = project;
    this.dataFile = dataFile;

    scanSelection = parameters.getParameter(MsnPeakPickerParameters.scanSelection).getValue();
    msLevel = parameters.getParameter(MsnPeakPickerParameters.msLevel).getValue();
    mzTolerance = parameters.getParameter(MsnPeakPickerParameters.mzDifference).getValue();
    rtTolerance = parameters.getParameter(MsnPeakPickerParameters.rtTolerance).getValue();
    scans = scanSelection.getMatchingScans(dataFile);
    newFeatureList = new ModularFeatureList(dataFile.getName() + " MSn features", dataFile);
  }

  public RawDataFile getDataFile() {
    return dataFile;
  }

  @Override
  public double getFinishedPercentage() {
    if (totalScans == 0) {
      return 0f;
    }
    return (double) processedScans / totalScans;
  }

  @Override
  public String getTaskDescription() {
    return "Building MSn feature list based on MSn from " + dataFile;
  }

  @Override
  public void run() {

    setStatus(TaskStatus.PROCESSING);

    int[] totalMSLevel = dataFile.getMSLevels();

    // No MSn scan in datafile.
    if (!ArrayUtils.contains(totalMSLevel, msLevel)) {
      setStatus(TaskStatus.ERROR);
      final String msg = "No MS" + msLevel + " scans in " + dataFile.getName();
      setErrorMessage(msg);
      return;
    }

    final Scan scans[] = scanSelection.getMatchingScans(dataFile);
    totalScans = scans.length;

    // No scans in selection range.
    if (totalScans == 0) {
      setStatus(TaskStatus.ERROR);
      final String msg = "No scans detected in selection range for " + dataFile.getName();
      setErrorMessage(msg);
      return;
    }

    /**
     * Process each MS2 scan to find MSn scans through fragmentationScan tracing. If a MSn scan
     * found, build simple modular feature for MS2 precursor in range.
     */
    for (Scan scan : scans) {

      // Canceled?
      if (isCanceled()) {
        return;
      }

      // MSn scans will be found through MS2 fragmentScan linking.
      if (scan.getMSLevel() != 2) {
        processedScans++;
        continue;
      }

      // Does scan possess MSn scans?
      boolean validScan = false;

      // If mslevel is 2, true by default.
      if (scan.getMSLevel() == msLevel) {
        validScan = true;
      } else {

        // Search for MSn Scans.
        int[] scanList = getMSnScanNumbers(scan);

        if (scanList != null) {
          validScan = true;
        }
      }

      // If valid, build simple feature for precursor.
      if (validScan) {

        // Get ranges.
        float scanRT = scan.getRetentionTime();
        double precursorMZ = scan.getPrecursorMZ();

        Range<Float> rtRange = rtTolerance.getToleranceRange(scanRT);
        Range<Double> mzRange = mzTolerance.getToleranceRange(precursorMZ);

        // Build simple feature for precursor in ranges.
        ModularFeature newFeature =
            FeatureUtils.buildSimpleModularFeature(newFeatureList, dataFile, rtRange, mzRange);

        // Add feature to feature list.
        if (newFeature != null) {

          ModularFeatureListRow newFeatureListRow =
              new ModularFeatureListRow(newFeatureList, scan.getScanNumber(), dataFile, newFeature);

          newFeatureList.addRow(newFeatureListRow);
        }
      }

      processedScans++;
    }

    // No MSn features detected in range.
    if (newFeatureList.isEmpty()) {
      setStatus(TaskStatus.ERROR);
      final String msg =
          "No MSn precursor features detected in selected range for " + dataFile.getName();
      setErrorMessage(msg);
      return;
    }

    // Add new feature list to the project
    project.addFeatureList(newFeatureList);

    logger.info(
        "Finished MSn feature builder on " + dataFile + ", " + processedScans + " scans processed");

    setStatus(TaskStatus.FINISHED);
  }

  /**
   * Get scan numbers for input MS level.
   * 
   * @param scan
   * @return
   */
  private int[] getMSnScanNumbers(Scan scan) {

    int[] allLevels = dataFile.getMSLevels();

    // MS level not in data file.
    if (!ArrayUtils.contains(allLevels, msLevel)) {
      return null;
    }

<<<<<<< HEAD
    int[] fragmentScanNumbers = null;//scan.getFragmentScanNumbers();

    // Recursively search fragment scans for all scan numbers at MS level.
    if (fragmentScanNumbers != null) {

      // Return MSn fragment scans numbers if they exist.
      if (scan.getMSLevel() + 1 == msLevel) {
        return fragmentScanNumbers;
      } else {

        // Array for all MSn scan numbers.
        int[] msnScanNumbers = {};

        // Recursively search fragment scan chain.
        for (int fScanNum : fragmentScanNumbers) {

          Scan fragmentScan = dataFile.getScan(fScanNum);

          int[] foundScanNumbers = getMSnScanNumbers(fragmentScan);

          if (foundScanNumbers != null) {

            msnScanNumbers = ArrayUtils.addAll(msnScanNumbers, foundScanNumbers);
          } else {
            return null;
          }
        }

        return msnScanNumbers;
      }
=======
    if (scan.getPrecursorMZ() == 0) {
      return null;
>>>>>>> 1ac4b291
    }

    // int[] fragmentScanNumbers = scan.getFragmentScanNumbers();
    //
    // // Recursively search fragment scans for all scan numbers at MS level.
    // if (fragmentScanNumbers != null) {
    //
    // // Return MSn fragment scans numbers if they exist.
    // if (scan.getMSLevel() + 1 == msLevel) {
    // return fragmentScanNumbers;
    // } else {
    //
    // // Array for all MSn scan numbers.
    // int[] msnScanNumbers = {};
    //
    // // Recursively search fragment scan chain.
    // for (int fScanNum : fragmentScanNumbers) {
    //
    // Scan fragmentScan = dataFile.getScan(fScanNum);
    //
    // int[] foundScanNumbers = getMSnScanNumbers(fragmentScan);
    //
    // if (foundScanNumbers != null) {
    //
    // msnScanNumbers = ArrayUtils.addAll(msnScanNumbers, foundScanNumbers);
    // } else {
    // return null;
    // }
    // }
    //
    // return msnScanNumbers;
    // }
    // }

    // No fragment scans found.
    return null;
  }

}<|MERGE_RESOLUTION|>--- conflicted
+++ resolved
@@ -200,41 +200,8 @@
       return null;
     }
 
-<<<<<<< HEAD
-    int[] fragmentScanNumbers = null;//scan.getFragmentScanNumbers();
-
-    // Recursively search fragment scans for all scan numbers at MS level.
-    if (fragmentScanNumbers != null) {
-
-      // Return MSn fragment scans numbers if they exist.
-      if (scan.getMSLevel() + 1 == msLevel) {
-        return fragmentScanNumbers;
-      } else {
-
-        // Array for all MSn scan numbers.
-        int[] msnScanNumbers = {};
-
-        // Recursively search fragment scan chain.
-        for (int fScanNum : fragmentScanNumbers) {
-
-          Scan fragmentScan = dataFile.getScan(fScanNum);
-
-          int[] foundScanNumbers = getMSnScanNumbers(fragmentScan);
-
-          if (foundScanNumbers != null) {
-
-            msnScanNumbers = ArrayUtils.addAll(msnScanNumbers, foundScanNumbers);
-          } else {
-            return null;
-          }
-        }
-
-        return msnScanNumbers;
-      }
-=======
     if (scan.getPrecursorMZ() == 0) {
       return null;
->>>>>>> 1ac4b291
     }
 
     // int[] fragmentScanNumbers = scan.getFragmentScanNumbers();
