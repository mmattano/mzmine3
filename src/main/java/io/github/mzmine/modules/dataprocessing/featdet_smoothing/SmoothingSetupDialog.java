/*
 * Copyright 2006-2021 The MZmine Development Team
 *
 * This file is part of MZmine.
 *
 * MZmine is free software; you can redistribute it and/or modify it under the terms of the GNU
 * General Public License as published by the Free Software Foundation; either version 2 of the
 * License, or (at your option) any later version.
 *
 * MZmine is distributed in the hope that it will be useful, but WITHOUT ANY WARRANTY; without even
 * the implied warranty of MERCHANTABILITY or FITNESS FOR A PARTICULAR PURPOSE. See the GNU
 * General Public License for more details.
 *
 * You should have received a copy of the GNU General Public License along with MZmine; if not,
 * write to the Free Software Foundation, Inc., 51 Franklin St, Fifth Floor, Boston, MA 02110-1301 USA.
 *
 */

package io.github.mzmine.modules.dataprocessing.featdet_smoothing;

import io.github.mzmine.datamodel.Scan;
import io.github.mzmine.datamodel.data_access.EfficientDataAccess;
import io.github.mzmine.datamodel.data_access.EfficientDataAccess.FeatureDataType;
import io.github.mzmine.datamodel.data_access.FeatureDataAccess;
import io.github.mzmine.datamodel.featuredata.IonMobilogramTimeSeries;
import io.github.mzmine.datamodel.featuredata.IonTimeSeries;
import io.github.mzmine.datamodel.features.FeatureList;
import io.github.mzmine.datamodel.features.ModularFeature;
import io.github.mzmine.datamodel.features.ModularFeatureList;
import io.github.mzmine.gui.chartbasics.simplechart.SimpleXYChart;
import io.github.mzmine.gui.chartbasics.simplechart.datasets.ColoredXYDataset;
import io.github.mzmine.gui.chartbasics.simplechart.providers.impl.series.IonTimeSeriesToXYProvider;
import io.github.mzmine.gui.chartbasics.simplechart.providers.impl.series.SummedMobilogramXYProvider;
import io.github.mzmine.gui.chartbasics.simplechart.renderers.ColoredXYShapeRenderer;
import io.github.mzmine.gui.preferences.UnitFormat;
import io.github.mzmine.main.MZmineCore;
import io.github.mzmine.modules.dataprocessing.featdet_smoothing.SmoothingTask.SmoothingDimension;
import io.github.mzmine.parameters.ParameterSet;
import io.github.mzmine.parameters.dialogs.ParameterSetupDialogWithPreview;
import io.github.mzmine.util.FeatureUtils;
import java.lang.reflect.InvocationTargetException;
import java.text.NumberFormat;
import javafx.beans.property.SimpleObjectProperty;
import javafx.collections.FXCollections;
import javafx.collections.ObservableList;
import javafx.scene.control.ComboBox;
import javafx.scene.control.Label;
import javafx.scene.layout.GridPane;
import javafx.scene.paint.Color;
import javafx.util.StringConverter;
import org.jetbrains.annotations.Nullable;

public class SmoothingSetupDialog extends ParameterSetupDialogWithPreview {

  private final SimpleXYChart<IonTimeSeriesToXYProvider> previewChart;
  private final ColoredXYShapeRenderer smoothedRenderer;

  protected final UnitFormat uf;
  protected final NumberFormat rtFormat;
  protected final NumberFormat intensityFormat;
  protected ComboBox<ModularFeatureList> flistBox;
  protected ComboBox<ModularFeature> fBox;
  protected ColoredXYShapeRenderer shapeRenderer = new ColoredXYShapeRenderer();
  protected SmoothingDimension previewDimension;
  protected FeatureDataAccess access;

  public SmoothingSetupDialog(boolean valueCheckRequired, ParameterSet parameters) {
    super(valueCheckRequired, parameters);

    uf = MZmineCore.getConfiguration().getUnitFormat();
    rtFormat = MZmineCore.getConfiguration().getRTFormat();
    intensityFormat = MZmineCore.getConfiguration().getIntensityFormat();

    previewChart = new SimpleXYChart<>("Preview");
    previewChart.setRangeAxisLabel("Intensity");
    previewChart.setDomainAxisLabel(uf.format("Retention time", "min"));
    previewChart.setRangeAxisNumberFormatOverride(intensityFormat);
    previewChart.setMinHeight(400);
    smoothedRenderer = new ColoredXYShapeRenderer();

    previewDimension = SmoothingDimension.RETENTION_TIME;
    previewChart.setDomainAxisNumberFormatOverride(rtFormat);
    previewChart.setRangeAxisNumberFormatOverride(intensityFormat);
    ObservableList<ModularFeatureList> flists = (ObservableList<ModularFeatureList>) (ObservableList<? extends FeatureList>) MZmineCore
        .getProjectManager().getCurrentProject().getFeatureLists();

    fBox = new ComboBox<>();
    flistBox = new ComboBox<>(flists);
    flistBox.getSelectionModel().selectedItemProperty()
        .addListener(((observable, oldValue, newValue) -> {
          if (newValue != null) {
<<<<<<< HEAD
            fBox.setItems(FXCollections
                .observableArrayList(newValue.getFeatures(newValue.getRawDataFile(0))));
            access = EfficientDataAccess.of(newValue, FeatureDataType.INCLUDE_ZEROS);
=======
            fBox.setItems(
                FXCollections.observableArrayList(newValue
                    .getFeatures(newValue.getRawDataFile(0))));
>>>>>>> c05ccf79
          } else {
            fBox.setItems(FXCollections.emptyObservableList());
          }
        }));

    fBox.setConverter(new StringConverter<>() {
      @Override
      public String toString(ModularFeature object) {
        if (object == null) {
          return null;
        }
        return FeatureUtils.featureToString(object);
      }

      @Override
      public ModularFeature fromString(String string) {
        return null;
      }
    });

    fBox.getSelectionModel().selectedItemProperty()
        .addListener(((observable, oldValue, newValue) -> onSelectedFeatureChanged(newValue)));

    ComboBox<SmoothingDimension> previewDimensionBox = new ComboBox<>(
        FXCollections.observableArrayList(SmoothingDimension.values()));
    previewDimensionBox.setValue(previewDimension);
    previewDimensionBox.valueProperty().addListener((obs, old, newval) -> {
      this.previewDimension = newval;
      if (previewDimension == SmoothingDimension.RETENTION_TIME) {
        previewChart.setDomainAxisLabel(uf.format("Retention time", "min"));
      } else {
        previewChart.setDomainAxisLabel("Mobility");
      }
      parametersChanged();
    });

    GridPane pnControls = new GridPane();
    pnControls.add(new Label("Feature list"), 0, 0);
    pnControls.add(flistBox, 1, 0);
    pnControls.add(new Label("Feature"), 0, 1);
    pnControls.add(fBox, 1, 1);
    pnControls.add(new Label("Preview dimension"), 0, 2);
    pnControls.add(previewDimensionBox, 1, 2);
    previewWrapperPane.setBottom(pnControls);
    previewWrapperPane.setCenter(previewChart);
    shapeRenderer.setDefaultItemLabelPaint(
        MZmineCore.getConfiguration().getDefaultChartTheme().getItemLabelPaint());

  }

  private void onSelectedFeatureChanged(final ModularFeature f) {
    previewChart.removeAllDatasets();
    if (f == null) {
      return;
    }

    IonTimeSeries<? extends Scan> featureSeries = f.getFeatureData();

    if (previewDimension == SmoothingDimension.RETENTION_TIME) {
      previewChart.addDataset(new ColoredXYDataset(
          new IonTimeSeriesToXYProvider(f.getFeatureData(), FeatureUtils.featureToString(f),
              f.getRawDataFile().colorProperty())));
    } else {
      if (featureSeries instanceof IonMobilogramTimeSeries) {
        previewChart.addDataset(new ColoredXYDataset(new SummedMobilogramXYProvider(f)));
      }
    }

    final Color previewColor = MZmineCore.getConfiguration().getDefaultColorPalette()
        .getPositiveColor();

    // in case we smooth rt, we remap the rt dimension to all scans, as we would do usually.
    featureSeries = previewDimension == SmoothingDimension.RETENTION_TIME ? IonTimeSeries
        .remapRtAxis(featureSeries, flistBox.getValue().getSeletedScans(f.getRawDataFile()))
        : featureSeries;

    final SmoothingAlgorithm smoothing = initialiseSmoother(parameterSet);
    final IonTimeSeries<? extends Scan> smoothed = smoothing
        .smoothFeature(null, featureSeries, f, ZeroHandlingType.KEEP);

    if (previewDimension == SmoothingDimension.RETENTION_TIME) {
      previewChart.addDataset(new ColoredXYDataset(
          new IonTimeSeriesToXYProvider(smoothed, "smoothed",
              new SimpleObjectProperty<>(previewColor))), smoothedRenderer);
    } else {
      if (smoothed instanceof IonMobilogramTimeSeries) {
        previewChart.addDataset(new ColoredXYDataset(new SummedMobilogramXYProvider(
            ((IonMobilogramTimeSeries) smoothed).getSummedMobilogram(),
            new SimpleObjectProperty<>(previewColor), "smoothed")), smoothedRenderer);
      }
    }
  }

  @Override
  protected void parametersChanged() {
    super.parametersChanged();
    updateParameterSetFromComponents();
    onSelectedFeatureChanged(fBox.getValue());
  }

  @Nullable
  private SmoothingAlgorithm initialiseSmoother(ParameterSet parameters) {
    final SmoothingAlgorithm smoother;
    try {
      smoother = parameters.getParameter(SmoothingParameters.smoothingAlgorithm).getValue()
          .getModule().getClass().getDeclaredConstructor(ParameterSet.class).newInstance(
              parameters.getParameter(SmoothingParameters.smoothingAlgorithm).getValue()
                  .getParameterSet());
    } catch (InstantiationException | IllegalAccessException | InvocationTargetException | NoSuchMethodException e) {
      return null;
    }
    return smoother;
  }
}<|MERGE_RESOLUTION|>--- conflicted
+++ resolved
@@ -19,9 +19,6 @@
 package io.github.mzmine.modules.dataprocessing.featdet_smoothing;
 
 import io.github.mzmine.datamodel.Scan;
-import io.github.mzmine.datamodel.data_access.EfficientDataAccess;
-import io.github.mzmine.datamodel.data_access.EfficientDataAccess.FeatureDataType;
-import io.github.mzmine.datamodel.data_access.FeatureDataAccess;
 import io.github.mzmine.datamodel.featuredata.IonMobilogramTimeSeries;
 import io.github.mzmine.datamodel.featuredata.IonTimeSeries;
 import io.github.mzmine.datamodel.features.FeatureList;
@@ -62,7 +59,6 @@
   protected ComboBox<ModularFeature> fBox;
   protected ColoredXYShapeRenderer shapeRenderer = new ColoredXYShapeRenderer();
   protected SmoothingDimension previewDimension;
-  protected FeatureDataAccess access;
 
   public SmoothingSetupDialog(boolean valueCheckRequired, ParameterSet parameters) {
     super(valueCheckRequired, parameters);
@@ -89,15 +85,9 @@
     flistBox.getSelectionModel().selectedItemProperty()
         .addListener(((observable, oldValue, newValue) -> {
           if (newValue != null) {
-<<<<<<< HEAD
-            fBox.setItems(FXCollections
-                .observableArrayList(newValue.getFeatures(newValue.getRawDataFile(0))));
-            access = EfficientDataAccess.of(newValue, FeatureDataType.INCLUDE_ZEROS);
-=======
             fBox.setItems(
                 FXCollections.observableArrayList(newValue
                     .getFeatures(newValue.getRawDataFile(0))));
->>>>>>> c05ccf79
           } else {
             fBox.setItems(FXCollections.emptyObservableList());
           }
