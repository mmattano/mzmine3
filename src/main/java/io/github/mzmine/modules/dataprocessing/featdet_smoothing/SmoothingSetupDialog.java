/*
 * Copyright 2006-2021 The MZmine Development Team
 *
 * This file is part of MZmine.
 *
 * MZmine is free software; you can redistribute it and/or modify it under the terms of the GNU
 * General Public License as published by the Free Software Foundation; either version 2 of the
 * License, or (at your option) any later version.
 *
 * MZmine is distributed in the hope that it will be useful, but WITHOUT ANY WARRANTY; without even
 * the implied warranty of MERCHANTABILITY or FITNESS FOR A PARTICULAR PURPOSE. See the GNU
 * General Public License for more details.
 *
 * You should have received a copy of the GNU General Public License along with MZmine; if not,
 * write to the Free Software Foundation, Inc., 51 Franklin St, Fifth Floor, Boston, MA 02110-1301 USA.
 *
 */

package io.github.mzmine.modules.dataprocessing.featdet_smoothing;

import io.github.mzmine.datamodel.Scan;
import io.github.mzmine.datamodel.featuredata.IonMobilogramTimeSeries;
import io.github.mzmine.datamodel.featuredata.IonTimeSeries;
import io.github.mzmine.datamodel.featuredata.IonTimeSeriesUtils;
import io.github.mzmine.datamodel.features.FeatureList;
import io.github.mzmine.datamodel.features.ModularFeature;
import io.github.mzmine.gui.chartbasics.simplechart.SimpleXYChart;
import io.github.mzmine.gui.chartbasics.simplechart.datasets.ColoredXYDataset;
import io.github.mzmine.gui.chartbasics.simplechart.providers.impl.series.IonTimeSeriesToXYProvider;
import io.github.mzmine.gui.chartbasics.simplechart.providers.impl.series.SummedMobilogramXYProvider;
import io.github.mzmine.gui.chartbasics.simplechart.renderers.ColoredXYShapeRenderer;
import io.github.mzmine.gui.preferences.UnitFormat;
import io.github.mzmine.main.MZmineCore;
import io.github.mzmine.modules.dataprocessing.featdet_smoothing.SmoothingTask.SmoothingDimension;
import io.github.mzmine.parameters.ParameterSet;
import io.github.mzmine.parameters.dialogs.ParameterSetupDialogWithPreview;
import io.github.mzmine.util.FeatureUtils;
import java.lang.reflect.InvocationTargetException;
import java.text.NumberFormat;
import javafx.beans.property.SimpleObjectProperty;
import javafx.collections.FXCollections;
import javafx.collections.ObservableList;
import javafx.scene.control.ComboBox;
import javafx.scene.control.Label;
import javafx.scene.layout.GridPane;
import javafx.scene.paint.Color;
import javafx.util.StringConverter;
import org.jetbrains.annotations.Nullable;

public class SmoothingSetupDialog extends ParameterSetupDialogWithPreview {

  protected final UnitFormat uf;
  protected final NumberFormat rtFormat;
  protected final NumberFormat intensityFormat;
  private final SimpleXYChart<IonTimeSeriesToXYProvider> previewChart;
  private final ColoredXYShapeRenderer smoothedRenderer;
  protected ComboBox<FeatureList> flistBox;
  protected ComboBox<ModularFeature> fBox;
  protected ColoredXYShapeRenderer shapeRenderer = new ColoredXYShapeRenderer();
  protected SmoothingDimension previewDimension;

  public SmoothingSetupDialog(boolean valueCheckRequired, ParameterSet parameters) {
    super(valueCheckRequired, parameters);

    uf = MZmineCore.getConfiguration().getUnitFormat();
    rtFormat = MZmineCore.getConfiguration().getRTFormat();
    intensityFormat = MZmineCore.getConfiguration().getIntensityFormat();

    previewChart = new SimpleXYChart<>("Preview");
    previewChart.setRangeAxisLabel("Intensity");
    previewChart.setDomainAxisLabel(uf.format("Retention time", "min"));
    previewChart.setRangeAxisNumberFormatOverride(intensityFormat);
    previewChart.setMinHeight(400);
    smoothedRenderer = new ColoredXYShapeRenderer();

    previewDimension = SmoothingDimension.RETENTION_TIME;
    previewChart.setDomainAxisNumberFormatOverride(rtFormat);
    previewChart.setRangeAxisNumberFormatOverride(intensityFormat);
<<<<<<< HEAD
    ObservableList<FeatureList> flists = FXCollections.observableList(
        MZmineCore.getProjectManager().getCurrentProject().getCurrentFeatureLists());
=======
    ObservableList<ModularFeatureList> flists = (ObservableList<ModularFeatureList>) (ObservableList<? extends FeatureList>) MZmineCore
        .getProjectManager().getCurrentProject().getFeatureLists();
>>>>>>> edce0df8

    fBox = new ComboBox<>();
    flistBox = new ComboBox<>(flists);
    flistBox.getSelectionModel().selectedItemProperty()
        .addListener(((observable, oldValue, newValue) -> {
          if (newValue != null) {
            fBox.setItems(FXCollections.observableArrayList(
                newValue.getFeatures(newValue.getRawDataFile(0))));
          } else {
            fBox.setItems(FXCollections.emptyObservableList());
          }
        }));

    fBox.setConverter(new StringConverter<>() {
      @Override
      public String toString(ModularFeature object) {
        if (object == null) {
          return null;
        }
        return FeatureUtils.featureToString(object);
      }

      @Override
      public ModularFeature fromString(String string) {
        return null;
      }
    });

    fBox.getSelectionModel().selectedItemProperty()
        .addListener(((observable, oldValue, newValue) -> onSelectedFeatureChanged(newValue)));

    ComboBox<SmoothingDimension> previewDimensionBox = new ComboBox<>(
        FXCollections.observableArrayList(SmoothingDimension.values()));
    previewDimensionBox.setValue(previewDimension);
    previewDimensionBox.valueProperty().addListener((obs, old, newval) -> {
      this.previewDimension = newval;
      if (previewDimension == SmoothingDimension.RETENTION_TIME) {
        previewChart.setDomainAxisLabel(uf.format("Retention time", "min"));
      } else {
        previewChart.setDomainAxisLabel("Mobility");
      }
      parametersChanged();
    });

    GridPane pnControls = new GridPane();
    pnControls.add(new Label("Feature list"), 0, 0);
    pnControls.add(flistBox, 1, 0);
    pnControls.add(new Label("Feature"), 0, 1);
    pnControls.add(fBox, 1, 1);
    pnControls.add(new Label("Preview dimension"), 0, 2);
    pnControls.add(previewDimensionBox, 1, 2);
    previewWrapperPane.setBottom(pnControls);
    previewWrapperPane.setCenter(previewChart);
    shapeRenderer.setDefaultItemLabelPaint(
        MZmineCore.getConfiguration().getDefaultChartTheme().getItemLabelPaint());

  }

  private void onSelectedFeatureChanged(final ModularFeature f) {
    previewChart.removeAllDatasets();
    if (f == null) {
      return;
    }

    IonTimeSeries<? extends Scan> featureSeries = f.getFeatureData();

    if (previewDimension == SmoothingDimension.RETENTION_TIME) {
      previewChart.addDataset(new ColoredXYDataset(
          new IonTimeSeriesToXYProvider(f.getFeatureData(), FeatureUtils.featureToString(f),
              f.getRawDataFile().colorProperty())));
    } else {
      if (featureSeries instanceof IonMobilogramTimeSeries) {
        previewChart.addDataset(new ColoredXYDataset(new SummedMobilogramXYProvider(f)));
      }
    }

    final Color previewColor = MZmineCore.getConfiguration().getDefaultColorPalette()
        .getPositiveColor();

<<<<<<< HEAD
    final boolean smoothRt = parameterSet.getParameter(SmoothingParameters.rtSmoothing).getValue();
    final int rtFilterWidth = parameterSet.getParameter(SmoothingParameters.rtSmoothing)
        .getEmbeddedParameter().getValue();
    boolean smoothMobility = parameterSet.getParameter(SmoothingParameters.mobilitySmoothing)
        .getValue();
    if (!(f.getFeatureData() instanceof IonMobilogramTimeSeries)) {
      smoothMobility = false;
    }
    final int mobilityFilterWidth = parameterSet.getParameter(SmoothingParameters.mobilitySmoothing)
        .getEmbeddedParameter().getValue();
    final double[] rtWeights = SavitzkyGolayFilter.getNormalizedWeights(rtFilterWidth);
    final double[] mobilityWeights = SavitzkyGolayFilter.getNormalizedWeights(mobilityFilterWidth);

    final SGIntensitySmoothing smoothing = new SGIntensitySmoothing(ZeroHandlingType.KEEP,
        rtWeights);
    final IonTimeSeries<? extends Scan> smoothed = SmoothingTask.replaceOldIntensities(null,
        featureSeries, f, smoothing.smooth(featureSeries), ZeroHandlingType.KEEP, smoothMobility,
        mobilityWeights);
=======
    // in case we smooth rt, we remap the rt dimension to all scans, as we would do usually.
    featureSeries = previewDimension == SmoothingDimension.RETENTION_TIME ? IonTimeSeriesUtils
        .remapRtAxis(featureSeries, flistBox.getValue().getSeletedScans(f.getRawDataFile()))
        : featureSeries;

    final SmoothingAlgorithm smoothing = initializeSmoother(parameterSet);
    final IonTimeSeries<? extends Scan> smoothed = smoothing
        .smoothFeature(null, featureSeries, f, ZeroHandlingType.KEEP);
>>>>>>> edce0df8

    if (previewDimension == SmoothingDimension.RETENTION_TIME) {
      previewChart.addDataset(new ColoredXYDataset(
          new IonTimeSeriesToXYProvider(smoothed, "smoothed",
              new SimpleObjectProperty<>(previewColor))), smoothedRenderer);
    } else {
      if (smoothed instanceof IonMobilogramTimeSeries) {
        previewChart.addDataset(new ColoredXYDataset(new SummedMobilogramXYProvider(
            ((IonMobilogramTimeSeries) smoothed).getSummedMobilogram(),
            new SimpleObjectProperty<>(previewColor), "smoothed")), smoothedRenderer);
      }
    }
  }

  @Override
  protected void parametersChanged() {
    super.parametersChanged();
    updateParameterSetFromComponents();
    onSelectedFeatureChanged(fBox.getValue());
  }

  @Nullable
  private SmoothingAlgorithm initializeSmoother(ParameterSet parameters) {
    final SmoothingAlgorithm smoother;
    try {
      smoother = parameters.getParameter(SmoothingParameters.smoothingAlgorithm).getValue()
          .getModule().getClass().getDeclaredConstructor(ParameterSet.class).newInstance(
              parameters.getParameter(SmoothingParameters.smoothingAlgorithm).getValue()
                  .getParameterSet());
    } catch (InstantiationException | IllegalAccessException | InvocationTargetException | NoSuchMethodException e) {
      return null;
    }
    return smoother;
  }
}<|MERGE_RESOLUTION|>--- conflicted
+++ resolved
@@ -76,13 +76,8 @@
     previewDimension = SmoothingDimension.RETENTION_TIME;
     previewChart.setDomainAxisNumberFormatOverride(rtFormat);
     previewChart.setRangeAxisNumberFormatOverride(intensityFormat);
-<<<<<<< HEAD
     ObservableList<FeatureList> flists = FXCollections.observableList(
         MZmineCore.getProjectManager().getCurrentProject().getCurrentFeatureLists());
-=======
-    ObservableList<ModularFeatureList> flists = (ObservableList<ModularFeatureList>) (ObservableList<? extends FeatureList>) MZmineCore
-        .getProjectManager().getCurrentProject().getFeatureLists();
->>>>>>> edce0df8
 
     fBox = new ComboBox<>();
     flistBox = new ComboBox<>(flists);
@@ -162,26 +157,6 @@
     final Color previewColor = MZmineCore.getConfiguration().getDefaultColorPalette()
         .getPositiveColor();
 
-<<<<<<< HEAD
-    final boolean smoothRt = parameterSet.getParameter(SmoothingParameters.rtSmoothing).getValue();
-    final int rtFilterWidth = parameterSet.getParameter(SmoothingParameters.rtSmoothing)
-        .getEmbeddedParameter().getValue();
-    boolean smoothMobility = parameterSet.getParameter(SmoothingParameters.mobilitySmoothing)
-        .getValue();
-    if (!(f.getFeatureData() instanceof IonMobilogramTimeSeries)) {
-      smoothMobility = false;
-    }
-    final int mobilityFilterWidth = parameterSet.getParameter(SmoothingParameters.mobilitySmoothing)
-        .getEmbeddedParameter().getValue();
-    final double[] rtWeights = SavitzkyGolayFilter.getNormalizedWeights(rtFilterWidth);
-    final double[] mobilityWeights = SavitzkyGolayFilter.getNormalizedWeights(mobilityFilterWidth);
-
-    final SGIntensitySmoothing smoothing = new SGIntensitySmoothing(ZeroHandlingType.KEEP,
-        rtWeights);
-    final IonTimeSeries<? extends Scan> smoothed = SmoothingTask.replaceOldIntensities(null,
-        featureSeries, f, smoothing.smooth(featureSeries), ZeroHandlingType.KEEP, smoothMobility,
-        mobilityWeights);
-=======
     // in case we smooth rt, we remap the rt dimension to all scans, as we would do usually.
     featureSeries = previewDimension == SmoothingDimension.RETENTION_TIME ? IonTimeSeriesUtils
         .remapRtAxis(featureSeries, flistBox.getValue().getSeletedScans(f.getRawDataFile()))
@@ -190,7 +165,6 @@
     final SmoothingAlgorithm smoothing = initializeSmoother(parameterSet);
     final IonTimeSeries<? extends Scan> smoothed = smoothing
         .smoothFeature(null, featureSeries, f, ZeroHandlingType.KEEP);
->>>>>>> edce0df8
 
     if (previewDimension == SmoothingDimension.RETENTION_TIME) {
       previewChart.addDataset(new ColoredXYDataset(
