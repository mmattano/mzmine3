/*
 * Copyright (c) 2004-2022 The MZmine Development Team
 *
 * Permission is hereby granted, free of charge, to any person
 * obtaining a copy of this software and associated documentation
 * files (the "Software"), to deal in the Software without
 * restriction, including without limitation the rights to use,
 * copy, modify, merge, publish, distribute, sublicense, and/or sell
 * copies of the Software, and to permit persons to whom the
 * Software is furnished to do so, subject to the following
 * conditions:
 *
 * The above copyright notice and this permission notice shall be
 * included in all copies or substantial portions of the Software.
 *
 * THE SOFTWARE IS PROVIDED "AS IS", WITHOUT WARRANTY OF ANY KIND,
 * EXPRESS OR IMPLIED, INCLUDING BUT NOT LIMITED TO THE WARRANTIES
 * OF MERCHANTABILITY, FITNESS FOR A PARTICULAR PURPOSE AND
 * NONINFRINGEMENT. IN NO EVENT SHALL THE AUTHORS OR COPYRIGHT
 * HOLDERS BE LIABLE FOR ANY CLAIM, DAMAGES OR OTHER LIABILITY,
 * WHETHER IN AN ACTION OF CONTRACT, TORT OR OTHERWISE, ARISING
 * FROM, OUT OF OR IN CONNECTION WITH THE SOFTWARE OR THE USE OR
 * OTHER DEALINGS IN THE SOFTWARE.
 */

package io.github.mzmine.modules.batchmode;

import io.github.mzmine.modules.MZmineProcessingModule;
import io.github.mzmine.modules.dataprocessing.adap_hierarchicalclustering.ADAPHierarchicalClusteringModule;
import io.github.mzmine.modules.dataprocessing.adap_mcr.ADAPMultivariateCurveResolutionModule;
import io.github.mzmine.modules.dataprocessing.align_adap3.ADAP3AlignerModule;
import io.github.mzmine.modules.dataprocessing.align_hierarchical.HierarAlignerGcModule;
import io.github.mzmine.modules.dataprocessing.align_join.JoinAlignerModule;
import io.github.mzmine.modules.dataprocessing.align_path.PathAlignerModule;
import io.github.mzmine.modules.dataprocessing.align_ransac.RansacAlignerModule;
import io.github.mzmine.modules.dataprocessing.featdet_adap3d.ADAP3DModule;
import io.github.mzmine.modules.dataprocessing.featdet_adapchromatogrambuilder.ModularADAPChromatogramBuilderModule;
import io.github.mzmine.modules.dataprocessing.featdet_chromatogramdeconvolution.ADAPpeakpicking.AdapResolverModule;
import io.github.mzmine.modules.dataprocessing.featdet_chromatogramdeconvolution.baseline.BaselineFeatureResolverModule;
import io.github.mzmine.modules.dataprocessing.featdet_chromatogramdeconvolution.centwave.CentWaveResolverModule;
import io.github.mzmine.modules.dataprocessing.featdet_chromatogramdeconvolution.minimumsearch.MinimumSearchFeatureResolverModule;
import io.github.mzmine.modules.dataprocessing.featdet_chromatogramdeconvolution.noiseamplitude.NoiseAmplitudeResolverModule;
import io.github.mzmine.modules.dataprocessing.featdet_chromatogramdeconvolution.savitzkygolay.SavitzkyGolayResolverModule;
import io.github.mzmine.modules.dataprocessing.featdet_gridmass.GridMassModule;
import io.github.mzmine.modules.dataprocessing.featdet_imagebuilder.ImageBuilderModule;
import io.github.mzmine.modules.dataprocessing.featdet_imsexpander.ImsExpanderModule;
import io.github.mzmine.modules.dataprocessing.featdet_ionmobilitytracebuilder.IonMobilityTraceBuilderModule;
import io.github.mzmine.modules.dataprocessing.featdet_maldispotfeaturedetection.MaldiSpotFeatureDetectionModule;
import io.github.mzmine.modules.dataprocessing.featdet_masscalibration.MassCalibrationModule;
import io.github.mzmine.modules.dataprocessing.featdet_massdetection.MassDetectionModule;
import io.github.mzmine.modules.dataprocessing.featdet_mobilityscanmerger.MobilityScanMergerModule;
import io.github.mzmine.modules.dataprocessing.featdet_msn.MsnFeatureDetectionModule;
import io.github.mzmine.modules.dataprocessing.featdet_msn_tree.MsnTreeFeatureDetectionModule;
import io.github.mzmine.modules.dataprocessing.featdet_recursiveimsbuilder.RecursiveIMSBuilderModule;
import io.github.mzmine.modules.dataprocessing.featdet_shoulderpeaksfilter.ShoulderPeaksFilterModule;
import io.github.mzmine.modules.dataprocessing.featdet_smoothing.SmoothingModule;
import io.github.mzmine.modules.dataprocessing.featdet_targeted.TargetedFeatureDetectionModule;
import io.github.mzmine.modules.dataprocessing.filter_alignscans.AlignScansModule;
import io.github.mzmine.modules.dataprocessing.filter_baselinecorrection.BaselineCorrectionModule;
import io.github.mzmine.modules.dataprocessing.filter_blanksubtraction.FeatureListBlankSubtractionModule;
import io.github.mzmine.modules.dataprocessing.filter_clearannotations.ClearFeatureAnnotationsModule;
import io.github.mzmine.modules.dataprocessing.filter_cropfilter.CropFilterModule;
import io.github.mzmine.modules.dataprocessing.filter_diams2.DiaMs2CorrModule;
import io.github.mzmine.modules.dataprocessing.filter_duplicatefilter.DuplicateFilterModule;
import io.github.mzmine.modules.dataprocessing.filter_extractscans.ExtractScansModule;
import io.github.mzmine.modules.dataprocessing.filter_featurefilter.FeatureFilterModule;
import io.github.mzmine.modules.dataprocessing.filter_groupms2.GroupMS2Module;
import io.github.mzmine.modules.dataprocessing.filter_interestingfeaturefinder.AnnotateIsomersModule;
import io.github.mzmine.modules.dataprocessing.filter_isotopefinder.IsotopeFinderModule;
import io.github.mzmine.modules.dataprocessing.filter_isotopegrouper.IsotopeGrouperModule;
import io.github.mzmine.modules.dataprocessing.filter_maldigroupms2.MaldiGroupMS2Module;
import io.github.mzmine.modules.dataprocessing.filter_merge.RawFileMergeModule;
import io.github.mzmine.modules.dataprocessing.filter_mobilitymzregionextraction.MobilityMzRegionExtractionModule;
import io.github.mzmine.modules.dataprocessing.filter_neutralloss.NeutralLossFilterModule;
import io.github.mzmine.modules.dataprocessing.filter_peakcomparisonrowfilter.PeakComparisonRowFilterModule;
import io.github.mzmine.modules.dataprocessing.filter_rowsfilter.RowsFilterModule;
import io.github.mzmine.modules.dataprocessing.filter_scanfilters.ScanFiltersModule;
import io.github.mzmine.modules.dataprocessing.filter_scansmoothing.ScanSmoothingModule;
import io.github.mzmine.modules.dataprocessing.gapfill_peakfinder.PeakFinderModule;
import io.github.mzmine.modules.dataprocessing.gapfill_peakfinder.multithreaded.MultiThreadPeakFinderModule;
import io.github.mzmine.modules.dataprocessing.gapfill_samerange.SameRangeGapFillerModule;
import io.github.mzmine.modules.dataprocessing.group_metacorrelate.corrgrouping.CorrelateGroupingModule;
import io.github.mzmine.modules.dataprocessing.group_metacorrelate.export.ExportCorrAnnotationModule;
import io.github.mzmine.modules.dataprocessing.group_metacorrelate.msms.similarity.MS2SimilarityModule;
import io.github.mzmine.modules.dataprocessing.id_camera.CameraSearchModule;
import io.github.mzmine.modules.dataprocessing.id_ccscalc.CCSCalcModule;
import io.github.mzmine.modules.dataprocessing.id_ccscalibration.external.ExternalCCSCalibrationModule;
import io.github.mzmine.modules.dataprocessing.id_ccscalibration.reference.ReferenceCCSCalibrationModule;
import io.github.mzmine.modules.dataprocessing.id_cliquems.CliqueMSModule;
import io.github.mzmine.modules.dataprocessing.id_formulapredictionfeaturelist.FormulaPredictionFeatureListModule;
import io.github.mzmine.modules.dataprocessing.id_gnpsresultsimport.GNPSResultsImportModule;
import io.github.mzmine.modules.dataprocessing.id_ion_identity_networking.addionannotations.AddIonNetworkingModule;
import io.github.mzmine.modules.dataprocessing.id_ion_identity_networking.checkmsms.IonNetworkMSMSCheckModule;
import io.github.mzmine.modules.dataprocessing.id_ion_identity_networking.clearionids.ClearIonIdentitiesModule;
import io.github.mzmine.modules.dataprocessing.id_ion_identity_networking.formula.createavgformulas.CreateAvgNetworkFormulasModule;
import io.github.mzmine.modules.dataprocessing.id_ion_identity_networking.formula.prediction.FormulaPredictionIonNetworkModule;
import io.github.mzmine.modules.dataprocessing.id_ion_identity_networking.ionidnetworking.IonNetworkingModule;
import io.github.mzmine.modules.dataprocessing.id_ion_identity_networking.refinement.IonNetworkRefinementModule;
import io.github.mzmine.modules.dataprocessing.id_ion_identity_networking.relations.IonNetRelationsModule;
import io.github.mzmine.modules.dataprocessing.id_isotopepeakscanner.IsotopePeakScannerModule;
import io.github.mzmine.modules.dataprocessing.id_lipididentification.LipidSearchModule;
import io.github.mzmine.modules.dataprocessing.id_localcsvsearch.LocalCSVDatabaseSearchModule;
import io.github.mzmine.modules.dataprocessing.id_ms2search.Ms2SearchModule;
import io.github.mzmine.modules.dataprocessing.id_nist.NistMsSearchModule;
import io.github.mzmine.modules.dataprocessing.id_onlinecompounddb.OnlineDBSearchModule;
import io.github.mzmine.modules.dataprocessing.id_precursordbsearch.PrecursorDBSearchModule;
import io.github.mzmine.modules.dataprocessing.id_spectral_library_match.SpectralLibrarySearchModule;
import io.github.mzmine.modules.dataprocessing.norm_linear.LinearNormalizerModule;
import io.github.mzmine.modules.dataprocessing.norm_rtcalibration.RTCalibrationModule;
import io.github.mzmine.modules.dataprocessing.norm_standardcompound.StandardCompoundNormalizerModule;
import io.github.mzmine.modules.io.deprecated_jmzml.MzMLImportModule;
import io.github.mzmine.modules.io.export_features_csv.CSVExportModularModule;
import io.github.mzmine.modules.io.export_features_csv_legacy.LegacyCSVExportModule;
import io.github.mzmine.modules.io.export_features_gnps.fbmn.GnpsFbmnExportAndSubmitModule;
import io.github.mzmine.modules.io.export_features_gnps.gc.GnpsGcExportAndSubmitModule;
import io.github.mzmine.modules.io.export_features_metaboanalyst.MetaboAnalystExportModule;
import io.github.mzmine.modules.io.export_features_mgf.AdapMgfExportModule;
import io.github.mzmine.modules.io.export_features_msp.AdapMspExportModule;
import io.github.mzmine.modules.io.export_features_mztab.MzTabExportModule;
import io.github.mzmine.modules.io.export_features_mztabm.MZTabmExportModule;
import io.github.mzmine.modules.io.export_features_sirius.SiriusExportModule;
import io.github.mzmine.modules.io.export_library_analysis_csv.LibraryAnalysisCSVExportModule;
import io.github.mzmine.modules.io.export_msn_tree.MSnTreeExportModule;
import io.github.mzmine.modules.io.export_rawdata_mzml.MzMLExportModule;
import io.github.mzmine.modules.io.export_rawdata_netcdf.NetCDFExportModule;
import io.github.mzmine.modules.io.export_scans.ExportScansFromRawFilesModule;
import io.github.mzmine.modules.io.import_features_mztab.MzTabImportModule;
import io.github.mzmine.modules.io.import_features_mztabm.MZTabmImportModule;
import io.github.mzmine.modules.io.import_rawdata_all.AllSpectralDataImportModule;
import io.github.mzmine.modules.io.import_rawdata_bruker_tdf.TDFImportModule;
import io.github.mzmine.modules.io.import_rawdata_imzml.ImzMLImportModule;
import io.github.mzmine.modules.io.import_rawdata_mzdata.MzDataImportModule;
import io.github.mzmine.modules.io.import_rawdata_mzml.MSDKmzMLImportModule;
import io.github.mzmine.modules.io.import_rawdata_mzxml.MzXMLImportModule;
import io.github.mzmine.modules.io.import_rawdata_netcdf.NetCDFImportModule;
import io.github.mzmine.modules.io.import_rawdata_thermo_raw.ThermoRawImportModule;
import io.github.mzmine.modules.io.import_rawdata_waters_raw.WatersRawImportModule;
import io.github.mzmine.modules.io.import_rawdata_zip.ZipImportModule;
import io.github.mzmine.modules.io.import_spectral_library.SpectralLibraryImportModule;
import io.github.mzmine.modules.io.projectload.ProjectLoadModule;
import io.github.mzmine.modules.io.projectsave.ProjectSaveAsModule;
import io.github.mzmine.modules.io.projectsave.ProjectSaveModule;
import io.github.mzmine.modules.tools.clear_project.ClearProjectModule;
import io.github.mzmine.modules.io.spectraldbsubmit.batch.LibraryBatchGenerationModule;
import io.github.mzmine.modules.visualization.projectmetadata.ProjectMetadataImportModule;
import io.github.mzmine.modules.tools.timstofmaldiacq.TimsTOFMaldiAcquisitionModule;
import java.util.List;

public class BatchModeModulesList {

  public static final List<Class<? extends MZmineProcessingModule>> MODULES = List.of(
      /*
       * {@link io.github.mzmine.modules.MZmineModuleCategory.MainCategory#PROJECT}
       */
      ProjectLoadModule.class, //
      ProjectSaveModule.class, //
      ProjectSaveAsModule.class, //
      ClearProjectModule.class, //

      /*
       * {@link io.github.mzmine.modules.MZmineModuleCategory.MainCategory#SPECTRAL_DATA}
       * {@link io.github.mzmine.modules.MZmineModuleCategory#RAWDATAIMPORT}
       */
      AllSpectralDataImportModule.class, //
      TDFImportModule.class, //
      MzMLImportModule.class, //
      ImzMLImportModule.class, //
      MzDataImportModule.class, //
      MSDKmzMLImportModule.class, //
      MzXMLImportModule.class, //
      NetCDFImportModule.class, //
      ThermoRawImportModule.class, //
      WatersRawImportModule.class, //
      ZipImportModule.class, //
      SpectralLibraryImportModule.class, //

      /*
       * {@link io.github.mzmine.modules.MZmineModuleCategory.MainCategory#PROJECT}
       * {@link io.github.mzmine.modules.MZmineModuleCategory#PROJECTMETADATA}
       */
      ProjectMetadataImportModule.class, //

      /*
       * {@link io.github.mzmine.modules.MZmineModuleCategory.MainCategory#SPECTRAL_DATA}
       * {@link io.github.mzmine.modules.MZmineModuleCategory#RAWDATA}
       */
      MassDetectionModule.class, //
      MassCalibrationModule.class, //
      MobilityScanMergerModule.class, //
      RawFileMergeModule.class, //

      /*
       * {@link io.github.mzmine.modules.MZmineModuleCategory.MainCategory#SPECTRAL_DATA}
       * {@link io.github.mzmine.modules.MZmineModuleCategory#RAWDATAFILTERING}
       */
      AlignScansModule.class, //
      BaselineCorrectionModule.class, //
      CropFilterModule.class, //
      ShoulderPeaksFilterModule.class, //
      ScanFiltersModule.class, //
      ScanSmoothingModule.class, //

      /*
       * {@link io.github.mzmine.modules.MZmineModuleCategory.MainCategory#SPECTRAL_DATA}
       * {@link io.github.mzmine.modules.MZmineModuleCategory#RAWDATAEXPORT}
       */
      ExtractScansModule.class, //
      ExportScansFromRawFilesModule.class, //
      MzMLExportModule.class, //
      MSnTreeExportModule.class, //

      /*
       * {@link io.github.mzmine.modules.MZmineModuleCategory.MainCategory#FEATURE_DETECTION}
       * {@link io.github.mzmine.modules.MZmineModuleCategory#EIC_BUILDING}
       */
      ModularADAPChromatogramBuilderModule.class, //
      MsnTreeFeatureDetectionModule.class, //
      GridMassModule.class, //
      IonMobilityTraceBuilderModule.class, //
      RecursiveIMSBuilderModule.class, //
      ImageBuilderModule.class, //
      MsnFeatureDetectionModule.class, //
      TargetedFeatureDetectionModule.class, //
      ADAPHierarchicalClusteringModule.class, //
      ADAPMultivariateCurveResolutionModule.class, //
      ADAP3DModule.class, //
      ImsExpanderModule.class, //
      MaldiSpotFeatureDetectionModule.class, //

      /*
       * {@link io.github.mzmine.modules.MZmineModuleCategory.MainCategory#FEATURE_DETECTION}
       * {@link io.github.mzmine.modules.MZmineModuleCategory#FEATURE_RESOLVING}
       */
      SmoothingModule.class, //
      AdapResolverModule.class, //
      BaselineFeatureResolverModule.class, //
      CentWaveResolverModule.class, //
      MinimumSearchFeatureResolverModule.class, //
      NoiseAmplitudeResolverModule.class, //
      SavitzkyGolayResolverModule.class, //

      /*
       * {@link io.github.mzmine.modules.MZmineModuleCategory.MainCategory#FEATURE_DETECTION}
       * {@link io.github.mzmine.modules.MZmineModuleCategory#ALIGNMENT}
       */
      JoinAlignerModule.class, //
      ADAP3AlignerModule.class, //
      HierarAlignerGcModule.class, //
      PathAlignerModule.class, //
      RansacAlignerModule.class, //

      /*
       * {@link io.github.mzmine.modules.MZmineModuleCategory.MainCategory#FEATURE_DETECTION}
       * {@link io.github.mzmine.modules.MZmineModuleCategory#GAPFILLING}
       */
      PeakFinderModule.class, //
      MultiThreadPeakFinderModule.class, //
      SameRangeGapFillerModule.class, //

      /*
       * {@link io.github.mzmine.modules.MZmineModuleCategory.MainCategory#FEATURE_FILTERING}
       */
      FeatureFilterModule.class, //
      RowsFilterModule.class, //
      IsotopeGrouperModule.class, //
      IsotopeFinderModule.class, //
      FeatureListBlankSubtractionModule.class, //
      DuplicateFilterModule.class, //
      MobilityMzRegionExtractionModule.class, //
      NeutralLossFilterModule.class, //
      PeakComparisonRowFilterModule.class, //

      /*
       * {@link io.github.mzmine.modules.MZmineModuleCategory.MainCategory#FEATURE_PROCESSING}
       */
      ClearFeatureAnnotationsModule.class, //
      LinearNormalizerModule.class, //
      RTCalibrationModule.class, //
      StandardCompoundNormalizerModule.class, //

      /*
       * {@link io.github.mzmine.modules.MZmineModuleCategory#FEATURE_GROUPING}
       */
      CorrelateGroupingModule.class, //
      MS2SimilarityModule.class, //
      AnnotateIsomersModule.class, //

      /*
       * {@link io.github.mzmine.modules.MZmineModuleCategory#ION_IDENTITY_NETWORKS}
       */
      IonNetworkingModule.class, //
      AddIonNetworkingModule.class, //
      IonNetworkRefinementModule.class, //
      IonNetworkMSMSCheckModule.class, //
      FormulaPredictionIonNetworkModule.class, //
      CreateAvgNetworkFormulasModule.class, //
      IonNetRelationsModule.class, //
      ClearIonIdentitiesModule.class, //

      /*
        {@link io.github.mzmine.modules.MZmineModuleCategory.MainCategory#FEATURE_ANNOTATION}
       */
      CameraSearchModule.class, //
      CCSCalcModule.class, //
      ExternalCCSCalibrationModule.class, //
      ReferenceCCSCalibrationModule.class, //
      CliqueMSModule.class, //
      GroupMS2Module.class, //
<<<<<<< HEAD
      MaldiGroupMS2Module.class, //
=======
      DiaMs2CorrModule.class, //
>>>>>>> 64891b30
      FormulaPredictionFeatureListModule.class, //
      IsotopePeakScannerModule.class, //
      LipidSearchModule.class, //
      LocalCSVDatabaseSearchModule.class, //
      Ms2SearchModule.class, //
      NistMsSearchModule.class, //
      OnlineDBSearchModule.class, //
      PrecursorDBSearchModule.class, //
      SpectralLibrarySearchModule.class, //

      /*
       * {@link io.github.mzmine.modules.MZmineModuleCategory.MainCategory#FEATURE_IO}
       */
      GnpsFbmnExportAndSubmitModule.class, //
      GnpsGcExportAndSubmitModule.class, //
      ExportCorrAnnotationModule.class, //
      MetaboAnalystExportModule.class, //
      AdapMgfExportModule.class, //
      GNPSResultsImportModule.class, //
      AdapMspExportModule.class, //
      MzTabExportModule.class, //
      MZTabmExportModule.class, //
      NetCDFExportModule.class, //
      SiriusExportModule.class, //
      MZTabmImportModule.class, //
      MzTabImportModule.class, //
      CSVExportModularModule.class, //
      LegacyCSVExportModule.class, //
      LibraryAnalysisCSVExportModule.class, //
<<<<<<< HEAD
=======
      LibraryBatchGenerationModule.class //
>>>>>>> 64891b30

      /*
       * needed in batch mode?
       * {@link io.github.mzmine.modules.MZmineModuleCategory.MainCategory#VISUALIZATION}
       */

      /*
       * needed in batch mode?
       * {@link io.github.mzmine.modules.MZmineModuleCategory.MainCategory#OTHER}
       */
      TimsTOFMaldiAcquisitionModule.class //

  );

  private BatchModeModulesList() {
  }
}<|MERGE_RESOLUTION|>--- conflicted
+++ resolved
@@ -306,11 +306,8 @@
       ReferenceCCSCalibrationModule.class, //
       CliqueMSModule.class, //
       GroupMS2Module.class, //
-<<<<<<< HEAD
       MaldiGroupMS2Module.class, //
-=======
       DiaMs2CorrModule.class, //
->>>>>>> 64891b30
       FormulaPredictionFeatureListModule.class, //
       IsotopePeakScannerModule.class, //
       LipidSearchModule.class, //
@@ -340,10 +337,7 @@
       CSVExportModularModule.class, //
       LegacyCSVExportModule.class, //
       LibraryAnalysisCSVExportModule.class, //
-<<<<<<< HEAD
-=======
       LibraryBatchGenerationModule.class //
->>>>>>> 64891b30
 
       /*
        * needed in batch mode?
