/*
 * Copyright 2006-2020 The MZmine Development Team
 *
 * This file is part of MZmine.
 *
 * MZmine is free software; you can redistribute it and/or modify it under the terms of the GNU
 * General Public License as published by the Free Software Foundation; either version 2 of the
 * License, or (at your option) any later version.
 *
 * MZmine is distributed in the hope that it will be useful, but WITHOUT ANY WARRANTY; without even
 * the implied warranty of MERCHANTABILITY or FITNESS FOR A PARTICULAR PURPOSE. See the GNU General
 * Public License for more details.
 *
 * You should have received a copy of the GNU General Public License along with MZmine; if not,
 * write to the Free Software Foundation, Inc., 51 Franklin St, Fifth Floor, Boston, MA 02110-1301
 * USA
 */
/*
package io.github.mzmine.modules.visualization.ims.imsvisualizer;

import org.jfree.data.xy.AbstractXYDataset;
import io.github.mzmine.datamodel.Scan;

public class RetentionTimeIntensityXYDataset extends AbstractXYDataset {

  private final Scan[] scans;
  private final Double[] xValues;
  private final Double[] yValues;

  public RetentionTimeIntensityXYDataset(DataFactory dataFactory) {
    xValues = dataFactory.getRetentionTimeretentionTimeIntensity();
    yValues = dataFactory.getIntensityretentionTimeIntensity();
    scans = dataFactory.getScans();
  }

  @Override
  public int getSeriesCount() {
    return 1;
  }

  @Override
  public Comparable getSeriesKey(int series) {
    return getRowKey(series);
  }

  public Comparable<?> getRowKey(int item) {
    return scans[item].toString();
  }

  @Override
  public int getItemCount(int series) {
    return xValues.length;
  }

  @Override
  public Number getX(int series, int item) {
    return xValues[item];
  }

<<<<<<< HEAD
    @Override
    public Number getY(int series, int item) {
        return yValues[item];
    }
}
*/
=======
  @Override
  public Number getY(int series, int item) {
    return yValues[item];
  }
}
>>>>>>> a95969fb
<|MERGE_RESOLUTION|>--- conflicted
+++ resolved
@@ -57,17 +57,9 @@
     return xValues[item];
   }
 
-<<<<<<< HEAD
-    @Override
-    public Number getY(int series, int item) {
-        return yValues[item];
-    }
-}
-*/
-=======
   @Override
   public Number getY(int series, int item) {
     return yValues[item];
   }
 }
->>>>>>> a95969fb
+*/