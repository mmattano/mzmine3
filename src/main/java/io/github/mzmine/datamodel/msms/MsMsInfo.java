--- conflicted
+++ resolved
@@ -86,14 +86,9 @@
    * @param file   The file this ms ms info belongs to.
    * @return The {@link MsMsInfo}.
    */
-<<<<<<< HEAD
-  static MsMsInfo loadFromXML(XMLStreamReader reader, RawDataFile file) {
-    if (!reader.isStartElement() || !reader.getLocalName().equals(MsMsInfo.XML_ELEMENT)) {
-=======
   static MsMsInfo loadFromXML(XMLStreamReader reader, RawDataFile file,
       List<RawDataFile> allProjectFiles) {
-    if (!reader.isStartElement()) {
->>>>>>> f74070aa
+    if (!reader.isStartElement() || !reader.getLocalName().equals(MsMsInfo.XML_ELEMENT)) {
       throw new IllegalStateException("Wrong element.");
     }
 
