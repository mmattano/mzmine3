package io.github.mzmine.datamodel.features;

import com.google.common.collect.Range;
import io.github.mzmine.datamodel.RawDataFile;
import io.github.mzmine.datamodel.Scan;
import io.github.mzmine.datamodel.features.types.DataType;
import io.github.mzmine.datamodel.features.types.ManualAnnotationType;
import io.github.mzmine.datamodel.features.types.numbers.IDType;
import io.github.mzmine.datamodel.impl.AbstractStorableSpectrum;
import io.github.mzmine.util.MemoryMapStorage;
import java.text.DateFormat;
import java.text.SimpleDateFormat;
import java.util.ArrayList;
import java.util.Arrays;
import java.util.Date;
import java.util.DoubleSummaryStatistics;
import java.util.HashMap;
import java.util.LinkedHashMap;
import java.util.List;
import java.util.Objects;
import java.util.stream.Collectors;
import java.util.stream.Stream;
import javafx.collections.FXCollections;
import javafx.collections.ObservableList;
import javafx.collections.ObservableMap;
import javax.annotation.Nonnull;
import javax.annotation.Nullable;


public class ModularFeatureList implements FeatureList {

<<<<<<< HEAD
  public static final DateFormat DATA_FORMAT = new SimpleDateFormat("yyyy/MM/dd HH:mm:ss");
  // bindings for values
  private final List<RowBinding> rowBindings = new ArrayList<>();
  // unmodifiable list
  private final ObservableList<RawDataFile> dataFiles;
  private final ObservableMap<RawDataFile, List<? extends Scan>> selectedScans;
  // storage of data points in case features are edited
  private MemoryMapStorage memoryMapStorage = null;
  private boolean forceFeatureDataIntoRam = false;
=======
  /**
   * The storage of this feature list. May be null if data points of features shall be stored in ram.
   */
  @Nullable
  private final MemoryMapStorage memoryMapStorage;

>>>>>>> 0d885a58
  // columns: summary of all
  // using LinkedHashMaps to save columns order according to the constructor
  // TODO do we need two maps? We could have ObservableMap of LinkedHashMap
  private ObservableMap<Class<? extends DataType>, DataType> rowTypes =
      FXCollections.observableMap(new LinkedHashMap<>());
  // TODO do we need two maps? We could have ObservableMap of LinkedHashMap
  private ObservableMap<Class<? extends DataType>, DataType> featureTypes =
      FXCollections.observableMap(new LinkedHashMap<>());
  private ObservableList<FeatureListRow> featureListRows;
  private String name;
  private ObservableList<FeatureListAppliedMethod> descriptionOfAppliedTasks;
  private String dateCreated;
  private Range<Double> mzRange;
  private Range<Float> rtRange;

  /*public ModularFeatureList(String name) {
    this(name, List.of());
  }*/

  /*public ModularFeatureList(String name, @Nonnull RawDataFile... dataFiles) {
    this(name, List.of(dataFiles));
  }*/

  public ModularFeatureList(String name, @Nullable MemoryMapStorage storage, @Nonnull RawDataFile... dataFiles) {
    this(name, storage, List.of(dataFiles));
  }

  /*public ModularFeatureList(String name, @Nonnull List<RawDataFile> dataFiles) {
    this(name,null, dataFiles);
  }*/

  public ModularFeatureList(String name, @Nullable MemoryMapStorage storage, @Nonnull List<RawDataFile> dataFiles) {
    this.name = name;
    this.dataFiles = FXCollections.observableList(dataFiles);
    featureListRows = FXCollections.observableArrayList();
    descriptionOfAppliedTasks = FXCollections.observableArrayList();
    dateCreated = DATA_FORMAT.format(new Date());
    selectedScans = FXCollections.observableMap(new HashMap<>());
    this.memoryMapStorage = storage;

    // only a few standard types
    addRowType(new IDType());
    addRowType(new ManualAnnotationType());
  }

  @Override
  public String getName() {
    return name;
  }

  @Override
  public void setName(String name) {
    this.name = name;
  }

  @Override
  public String toString() {
    return name;
  }

  /**
   * The selected scans to build this feature/chromatogram
   *
   * @param file  the data file of the scans
   * @param scans all filtered scans that were used to build the chromatogram in the first place.
   *              For ion mobility data, the Frames are returned
   */
  public void setSelectedScans(@Nonnull RawDataFile file, @Nullable List<? extends Scan> scans) {
    selectedScans.put(file, scans);
  }

  /**
   * @param file the data file
   * @return The scans used to build this feature list. For ion mobility data, the frames are
   * returned.
   */
  @Nullable
  public List<? extends Scan> getSeletedScans(@Nonnull RawDataFile file) {
    return selectedScans.get(file);
  }

  /**
   * Bind row types to feature types to calculate averages, sums, min, max, counts.
   *
   * @param bindings list of bindings
   */
  public void addRowBinding(@Nonnull List<RowBinding> bindings) {
    for (RowBinding b : bindings) {
      rowBindings.add(b);
      // add missing row types, that are based on RowBindings
      addRowType(b.getRowType());
      // apply to all rows
      modularStream().forEach(b::apply);
    }
  }

  public void addRowBinding(@Nonnull RowBinding... bindings) {
    addRowBinding(Arrays.asList(bindings));
  }

  /**
   * Apply all bindings to all this row
   *
   * @param row
   */
  private void applyRowBindings(ModularFeatureListRow row) {
    rowBindings.forEach(bind -> bind.apply(row));
  }

  /**
   * Summary of all feature type columns
   *
   * @return
   */
  public ObservableMap<Class<? extends DataType>, DataType> getFeatureTypes() {
    return featureTypes;
  }

  public void addFeatureType(@Nonnull List<DataType<?>> types) {
    for (DataType<?> type : types) {
      if (!featureTypes.containsKey(type.getClass())) {
        // all {@link ModularFeature} will automatically add a default property to their data map
        featureTypes.put(type.getClass(), type);
        // add row bindings
        addRowBinding(type.createDefaultRowBindings());
      }
    }
  }

  public void addFeatureType(@Nonnull DataType<?>... types) {
    addFeatureType(Arrays.asList(types));
  }

  public void addRowType(@Nonnull List<DataType<?>> types) {
    for (DataType<?> type : types) {
      if (!rowTypes.containsKey(type.getClass())) {
        // add row type - all rows will automatically generate a default property for this type in
        // their data map
        rowTypes.put(type.getClass(), type);
      }
    }
  }

  public void addRowType(@Nonnull DataType<?>... types) {
    addRowType(Arrays.asList(types));
  }

  /**
   * Row type columns
   *
   * @return
   */
  public ObservableMap<Class<? extends DataType>, DataType> getRowTypes() {
    return rowTypes;
  }

  /**
   * Returns number of raw data files participating in the alignment
   */
  @Override
  public int getNumberOfRawDataFiles() {
    return dataFiles.size();
  }

  /**
   * Returns all raw data files participating in the alignment
   *
   * @return
   */
  @Override
  public ObservableList<RawDataFile> getRawDataFiles() {
    return dataFiles;
  }

  @Override
  public RawDataFile getRawDataFile(int i) {
    if (i >= 0 && i < dataFiles.size()) {
      return dataFiles.get(i);
    } else {
      return null;
    }
  }

  /**
   * Returns number of rows
   */
  @Override
  public int getNumberOfRows() {
    return featureListRows.size();
  }

  /**
   * Returns the feature of a given raw data file on a give row of the alignment result
   *
   * @param row Row of the alignment result
   * @param raw Raw data file where the feature is detected/estimated
   */
  @Override
  public ModularFeature getFeature(int row, RawDataFile raw) {
    return ((ModularFeatureListRow) featureListRows.get(row)).getFilesFeatures().get(raw);
  }

  /**
   * Returns all features for a raw data file
   */
  @Override
  public ObservableList<Feature> getFeatures(RawDataFile raw) {
    ObservableList<Feature> features = FXCollections.observableArrayList();
    for (int row = 0; row < getNumberOfRows(); row++) {
      ModularFeature f = getFeature(row, raw);
      if (f != null) {
        features.add(f);
      }
    }
    return features;
  }

  /**
   * Returns all features on one row
   */
  @Override
  public FeatureListRow getRow(int row) {
    return featureListRows.get(row);
  }

  @Override
  public ObservableList<FeatureListRow> getRows() {
    return featureListRows;
  }

  @Override
  public ObservableList<FeatureListRow> getRowsInsideMZRange(Range<Double> mzRange) {
    Range<Float> all = Range.all();
    return getRowsInsideScanAndMZRange(all, mzRange);
  }

  @Override
  public ObservableList<FeatureListRow> getRowsInsideScanRange(Range<Float> rtRange) {
    Range<Double> all = Range.all();
    return getRowsInsideScanAndMZRange(rtRange, all);
  }

  @Override
  public ObservableList<FeatureListRow> getRowsInsideScanAndMZRange(Range<Float> rtRange,
      Range<Double> mzRange) {
    // TODO handle if mz or rt is not present
    return modularStream().filter(
        row -> rtRange.contains(row.getAverageRT()) && mzRange.contains(row.getAverageMZ()))
        .collect(Collectors.toCollection(FXCollections::observableArrayList));
  }

  @Override
  public void addRow(FeatureListRow row) {
    if (!(row instanceof ModularFeatureListRow)) {
      throw new IllegalArgumentException(
          "Can not add non-modular feature list row to modular feature list");
    }
    ModularFeatureListRow modularRow = (ModularFeatureListRow) row;

    ObservableList<RawDataFile> myFiles = this.getRawDataFiles();
    for (RawDataFile testFile : modularRow.getRawDataFiles()) {
      if (!myFiles.contains(testFile)) {
        throw (new IllegalArgumentException(
            "Data file " + testFile + " is not in this feature list"));
      }
    }

    featureListRows.add(modularRow);
    applyRowBindings(modularRow);

    // TODO solve with bindings
    // max intensity
    // ranges
  }

  /**
   * Returns all features overlapping with a retention time range
   *
   * @param rtRange Retention time range
   * @return List of features
   */
  @Override
  public ObservableList<Feature> getFeaturesInsideScanRange(RawDataFile raw, Range<Float> rtRange) {
    Range<Double> all = Range.all();
    return getFeaturesInsideScanAndMZRange(raw, rtRange, all);
  }

  /**
   * @see io.github.mzmine.datamodel.features.FeatureList#getFeaturesInsideMZRange
   */
  @Override
  public ObservableList<Feature> getFeaturesInsideMZRange(RawDataFile raw, Range<Double> mzRange) {
    Range<Float> all = Range.all();
    return getFeaturesInsideScanAndMZRange(raw, all, mzRange);
  }

  /**
   * @see io.github.mzmine.datamodel.features.FeatureList#getFeaturesInsideScanAndMZRange
   */
  @Override
  public ObservableList<Feature> getFeaturesInsideScanAndMZRange(RawDataFile raw,
      Range<Float> rtRange,
      Range<Double> mzRange) {
    // TODO solve with bindings and check for rt or mz presence in row
    return modularStream().map(ModularFeatureListRow::getFilesFeatures).map(map -> map.get(raw))
        .filter(Objects::nonNull)
        .filter(
            f -> rtRange.contains(f.getRT()) && mzRange.contains(f.getMZ()))
        .collect(Collectors.toCollection(FXCollections::observableArrayList));
  }

  /**
   * @see io.github.mzmine.datamodel.features.FeatureList#removeRow(FeatureListRow)
   */
  @Override
  public void removeRow(FeatureListRow row) {
    featureListRows.remove(row);
    updateMaxIntensity();
  }

  /**
   * @see io.github.mzmine.datamodel.features.FeatureList#removeRow(FeatureListRow)
   */
  @Override
  public void removeRow(int rowNum) {
    removeRow(featureListRows.get(rowNum));
  }

  private void updateMaxIntensity() {
    // TODO
    // binding
  }

  @Override
  public Stream<FeatureListRow> stream() {
    return featureListRows.stream();
  }

  public Stream<ModularFeatureListRow> modularStream() {
    return featureListRows.stream().map(row -> (ModularFeatureListRow) row);
  }

  @Override
  public Stream<FeatureListRow> parallelStream() {
    return featureListRows.parallelStream();
  }

  public Stream<ModularFeatureListRow> modularParallelStream() {
    return featureListRows.parallelStream().map(row -> (ModularFeatureListRow) row);
  }

  @Override
  public Stream<Feature> streamFeatures() {
    return stream().flatMap(row -> row.getFeatures().stream()).filter(Objects::nonNull);
  }

  public Stream<ModularFeature> modularStreamFeatures() {
    return streamFeatures().map(feature -> (ModularFeature) feature);
  }

  @Override
  public Stream<Feature> parallelStreamFeatures() {
    return parallelStream().flatMap(row -> row.getFeatures().stream())
        .filter(Objects::nonNull);
  }

  public Stream<ModularFeature> modularParallelStreamFeatures() {
    return parallelStreamFeatures().map(feature -> (ModularFeature) feature);
  }

  /**
   * @see io.github.mzmine.datamodel.features.FeatureList#getFeatureListRowNum(Feature)
   */
  @Override
  public int getFeatureListRowNum(Feature feature) {
    for (int i = 0; i < featureListRows.size(); i++) {
      if (featureListRows.get(i).hasFeature(feature)) {
        return i;
      }
    }
    return -1;
  }

  /**
   * @see io.github.mzmine.datamodel.features.FeatureList#getDataPointMaxIntensity()
   */
  @Override
  public double getDataPointMaxIntensity() {
    // TODO max intensity by binding
    return 0;
  }

  @Override
  public boolean hasRawDataFile(RawDataFile hasFile) {
    return dataFiles.contains(hasFile);
  }

  @Override
  public FeatureListRow getFeatureRow(Feature feature) {
    return stream().filter(row -> row.hasFeature(feature)).findFirst().orElse(null);
  }

  @Override
  public FeatureListRow findRowByID(int id) {
    return stream().filter(r -> r.getID() == id).findFirst().orElse(null);
  }

  @Override
  public void addDescriptionOfAppliedTask(FeatureListAppliedMethod appliedMethod) {
    descriptionOfAppliedTasks.add(appliedMethod);
  }

  @Override
  public ObservableList<FeatureListAppliedMethod> getAppliedMethods() {
    return descriptionOfAppliedTasks;
  }

  @Override
  public String getDateCreated() {
    return dateCreated;
  }

  @Override
  public void setDateCreated(String date) {
    this.dateCreated = date;
  }

  // TODO: if this method would be called frequently, then store and update whole mz range in
  //  a private variable during rows initialization
  @Override
  public Range<Double> getRowsMZRange() {
    if (getRows().isEmpty()) {
      return Range.singleton(0d);
    }

    updateMaxIntensity(); // Update range before returning value

    DoubleSummaryStatistics mzStatistics = getRows().stream()
        .map(FeatureListRow::getAverageMZ)
        .collect(Collectors.summarizingDouble((Double::doubleValue)));

    return Range.closed(mzStatistics.getMin(), mzStatistics.getMax());
  }

  // TODO: if this method would be called frequently, then store and update whole rt range in
  //  a private variable during rows initialization
  @Override
  public Range<Float> getRowsRTRange() {
    if (getRows().isEmpty()) {
      return Range.singleton(0f);
    }

    updateMaxIntensity(); // Update range before returning value

    DoubleSummaryStatistics rtStatistics = getRows().stream()
        .map(row -> (double) (row).getAverageRT())
        .collect(Collectors.summarizingDouble((Double::doubleValue)));

    return Range.closed((float) rtStatistics.getMin(), (float) rtStatistics.getMax());
  }

  /**
   * create copy of all feature list rows and features
   *
   * @param title
   * @return
   */
  public ModularFeatureList createCopy(String title, @Nullable MemoryMapStorage storage) {
    ModularFeatureList flist = new ModularFeatureList(title, storage, this.getRawDataFiles());
    // copy all rows and features
    this.stream().map(row -> new ModularFeatureListRow(flist, (ModularFeatureListRow) row, true))
        .forEach(newRow -> flist.addRow(newRow));

    // Load previous applied methods
    for (FeatureListAppliedMethod proc : this.getAppliedMethods()) {
      flist.addDescriptionOfAppliedTask(proc);
    }

    selectedScans.forEach(flist::setSelectedScans);
    return flist;
  }

  public List<RowBinding> getRowBindings() {
    return rowBindings;
  }

<<<<<<< HEAD
  public boolean getForceFeatureDataIntoRam() {
    return forceFeatureDataIntoRam;
  }

  /**
   * <b>Note</b> Currently unsafe fore feature lists that are added to the project. Causes merging
   * of mobility scans to crash until either {@link AbstractStorableSpectrum} can handle a null
   * storage or we create a central storage for that case.
   * <p></p>
   *
   * @param forceFeatureDataIntoRam Forces that feature data of new features will be stored into ram
   *                                for usage on servers.
   */
  public void setForceFeatureDataIntoRam(boolean forceFeatureDataIntoRam) {
    this.forceFeatureDataIntoRam = forceFeatureDataIntoRam;
  }

  /**
   * @return The {@link MemoryMapStorage}. May be null if {@link  ModularFeatureList#setForceFeatureDataIntoRam(boolean)}
   * is set to true. Downstream modules have to handle this case.
   */
  @Nullable
  public MemoryMapStorage getMemoryMapStorage() {
    if (memoryMapStorage == null && !forceFeatureDataIntoRam) {
      memoryMapStorage = new MemoryMapStorage();
    }
=======
  @Nullable
  public MemoryMapStorage getMemoryMapStorage() {
>>>>>>> 0d885a58
    return memoryMapStorage;
  }

}<|MERGE_RESOLUTION|>--- conflicted
+++ resolved
@@ -6,7 +6,6 @@
 import io.github.mzmine.datamodel.features.types.DataType;
 import io.github.mzmine.datamodel.features.types.ManualAnnotationType;
 import io.github.mzmine.datamodel.features.types.numbers.IDType;
-import io.github.mzmine.datamodel.impl.AbstractStorableSpectrum;
 import io.github.mzmine.util.MemoryMapStorage;
 import java.text.DateFormat;
 import java.text.SimpleDateFormat;
@@ -29,32 +28,30 @@
 
 public class ModularFeatureList implements FeatureList {
 
-<<<<<<< HEAD
-  public static final DateFormat DATA_FORMAT = new SimpleDateFormat("yyyy/MM/dd HH:mm:ss");
-  // bindings for values
-  private final List<RowBinding> rowBindings = new ArrayList<>();
-  // unmodifiable list
-  private final ObservableList<RawDataFile> dataFiles;
-  private final ObservableMap<RawDataFile, List<? extends Scan>> selectedScans;
-  // storage of data points in case features are edited
-  private MemoryMapStorage memoryMapStorage = null;
-  private boolean forceFeatureDataIntoRam = false;
-=======
   /**
    * The storage of this feature list. May be null if data points of features shall be stored in ram.
    */
   @Nullable
   private final MemoryMapStorage memoryMapStorage;
 
->>>>>>> 0d885a58
   // columns: summary of all
   // using LinkedHashMaps to save columns order according to the constructor
   // TODO do we need two maps? We could have ObservableMap of LinkedHashMap
   private ObservableMap<Class<? extends DataType>, DataType> rowTypes =
       FXCollections.observableMap(new LinkedHashMap<>());
+
   // TODO do we need two maps? We could have ObservableMap of LinkedHashMap
   private ObservableMap<Class<? extends DataType>, DataType> featureTypes =
       FXCollections.observableMap(new LinkedHashMap<>());
+
+  // bindings for values
+  private final List<RowBinding> rowBindings = new ArrayList<>();
+
+  public static final DateFormat DATA_FORMAT = new SimpleDateFormat("yyyy/MM/dd HH:mm:ss");
+
+  // unmodifiable list
+  private final ObservableList<RawDataFile> dataFiles;
+  private final ObservableMap<RawDataFile, List<? extends Scan>> selectedScans;
   private ObservableList<FeatureListRow> featureListRows;
   private String name;
   private ObservableList<FeatureListAppliedMethod> descriptionOfAppliedTasks;
@@ -98,11 +95,6 @@
   }
 
   @Override
-  public void setName(String name) {
-    this.name = name;
-  }
-
-  @Override
   public String toString() {
     return name;
   }
@@ -321,6 +313,7 @@
     // max intensity
     // ranges
   }
+
 
   /**
    * Returns all features overlapping with a retention time range
@@ -455,6 +448,11 @@
   }
 
   @Override
+  public void setName(String name) {
+    this.name = name;
+  }
+
+  @Override
   public void addDescriptionOfAppliedTask(FeatureListAppliedMethod appliedMethod) {
     descriptionOfAppliedTasks.add(appliedMethod);
   }
@@ -533,37 +531,8 @@
     return rowBindings;
   }
 
-<<<<<<< HEAD
-  public boolean getForceFeatureDataIntoRam() {
-    return forceFeatureDataIntoRam;
-  }
-
-  /**
-   * <b>Note</b> Currently unsafe fore feature lists that are added to the project. Causes merging
-   * of mobility scans to crash until either {@link AbstractStorableSpectrum} can handle a null
-   * storage or we create a central storage for that case.
-   * <p></p>
-   *
-   * @param forceFeatureDataIntoRam Forces that feature data of new features will be stored into ram
-   *                                for usage on servers.
-   */
-  public void setForceFeatureDataIntoRam(boolean forceFeatureDataIntoRam) {
-    this.forceFeatureDataIntoRam = forceFeatureDataIntoRam;
-  }
-
-  /**
-   * @return The {@link MemoryMapStorage}. May be null if {@link  ModularFeatureList#setForceFeatureDataIntoRam(boolean)}
-   * is set to true. Downstream modules have to handle this case.
-   */
   @Nullable
   public MemoryMapStorage getMemoryMapStorage() {
-    if (memoryMapStorage == null && !forceFeatureDataIntoRam) {
-      memoryMapStorage = new MemoryMapStorage();
-    }
-=======
-  @Nullable
-  public MemoryMapStorage getMemoryMapStorage() {
->>>>>>> 0d885a58
     return memoryMapStorage;
   }
 
