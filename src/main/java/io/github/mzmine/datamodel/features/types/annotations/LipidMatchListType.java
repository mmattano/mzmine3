/*
 * Copyright (c) 2004-2023 The MZmine Development Team
 *
 * Permission is hereby granted, free of charge, to any person
 * obtaining a copy of this software and associated documentation
 * files (the "Software"), to deal in the Software without
 * restriction, including without limitation the rights to use,
 * copy, modify, merge, publish, distribute, sublicense, and/or sell
 * copies of the Software, and to permit persons to whom the
 * Software is furnished to do so, subject to the following
 * conditions:
 *
 * The above copyright notice and this permission notice shall be
 * included in all copies or substantial portions of the Software.
 *
 * THE SOFTWARE IS PROVIDED "AS IS", WITHOUT WARRANTY OF ANY KIND,
 * EXPRESS OR IMPLIED, INCLUDING BUT NOT LIMITED TO THE WARRANTIES
 * OF MERCHANTABILITY, FITNESS FOR A PARTICULAR PURPOSE AND
 * NONINFRINGEMENT. IN NO EVENT SHALL THE AUTHORS OR COPYRIGHT
 * HOLDERS BE LIABLE FOR ANY CLAIM, DAMAGES OR OTHER LIABILITY,
 * WHETHER IN AN ACTION OF CONTRACT, TORT OR OTHERWISE, ARISING
 * FROM, OUT OF OR IN CONNECTION WITH THE SOFTWARE OR THE USE OR
 * OTHER DEALINGS IN THE SOFTWARE.
 */

package io.github.mzmine.datamodel.features.types.annotations;

import io.github.mzmine.datamodel.MZmineProject;
import io.github.mzmine.datamodel.RawDataFile;
import io.github.mzmine.datamodel.features.ModularFeature;
import io.github.mzmine.datamodel.features.ModularFeatureList;
import io.github.mzmine.datamodel.features.ModularFeatureListRow;
import io.github.mzmine.datamodel.features.types.DataType;
import io.github.mzmine.datamodel.features.types.ListWithSubsType;
import io.github.mzmine.datamodel.features.types.annotations.formula.FormulaType;
import io.github.mzmine.datamodel.features.types.annotations.iin.IonAdductType;
import io.github.mzmine.datamodel.features.types.modifiers.AnnotationType;
import io.github.mzmine.datamodel.features.types.numbers.MzPpmDifferenceType;
import io.github.mzmine.datamodel.features.types.numbers.scores.LipidAnnotationMsMsScoreType;
import io.github.mzmine.modules.dataprocessing.id_lipididentification.common.lipididentificationtools.matchedlipidannotations.MatchedLipid;
import io.github.mzmine.modules.io.projectload.version_3_0.CONST;
import java.util.ArrayList;
import java.util.List;
import javax.xml.stream.XMLStreamException;
import javax.xml.stream.XMLStreamReader;
import javax.xml.stream.XMLStreamWriter;
import org.jetbrains.annotations.NotNull;
import org.jetbrains.annotations.Nullable;
import org.openscience.cdk.tools.manipulator.AtomContainerManipulator;
import org.openscience.cdk.tools.manipulator.MolecularFormulaManipulator;

public class LipidMatchListType extends ListWithSubsType<MatchedLipid> implements AnnotationType {

<<<<<<< HEAD
  private static final Map<Class<? extends DataType>, Function<MatchedLipid, Object>> mapper = Map.ofEntries(
      createEntry(LipidMatchListType.class, match -> match),
      createEntry(IonAdductType.class, match -> match.getIonizationType().getAdductName()),
      createEntry(FormulaType.class, match -> MolecularFormulaManipulator.getString(
          match.getLipidAnnotation().getMolecularFormula())),
      createEntry(CommentType.class, match -> match.getComment() != null ? match.getComment() : ""),
      createEntry(LipidAnnotationMsMsScoreType.class, l -> l.getMsMsScore().floatValue()),
      createEntry(LipidSpectrumType.class, match -> true),
      createEntry(MzPpmDifferenceType.class, match -> {
        // calc ppm error?
        double exactMass = getExactMass(match);
        return (float) ((exactMass - match.getAccurateMz()) / exactMass) * 1000000;
      }));

=======
>>>>>>> da1232f6
  private static final List<DataType> subTypes = List.of(//
      new LipidMatchListType(), //
      new IonAdductType(), //
      new FormulaType(), //
      new CommentType(), //
      new MzPpmDifferenceType(), //
      new LipidAnnotationMsMsScoreType(), //
      new LipidSpectrumType());

  private static double getExactMass(MatchedLipid match) {
    return MolecularFormulaManipulator.getMass(match.getLipidAnnotation().getMolecularFormula(),
        AtomContainerManipulator.MonoIsotopic) + match.getIonizationType().getAddedMass();
  }

  @NotNull
  @Override
  public final String getUniqueID() {
    // Never change the ID for compatibility during saving/loading of type
    return "lipid_annotations";
  }

  @Override
  public @NotNull List<DataType> getSubDataTypes() {
    return subTypes;
  }

  @Override
  protected <K> @Nullable K map(@NotNull final DataType<K> subType, final MatchedLipid match) {
    return (K) switch (subType) {
      case LipidMatchListType __ -> match;
      case IonAdductType __ -> match.getIonizationType().getAdductName();
      case FormulaType __ ->
          MolecularFormulaManipulator.getString(match.getLipidAnnotation().getMolecularFormula());
      case CommentType __ -> match.getComment() != null ? match.getComment() : "";
      case LipidAnnotationMsMsScoreType __ -> match.getMsMsScore().floatValue();
      case LipidSpectrumType __ -> true;
      case MzPpmDifferenceType __ -> {
        // calc ppm error?
        double exactMass = getExactMass(match);
        yield (float) ((exactMass - match.getAccurateMz()) / exactMass) * 1000000;
      }
      default -> throw new UnsupportedOperationException(
          "DataType %s is not covered in map".formatted(subType.toString()));
    };
  }

  @Override
  public @NotNull String getHeaderString() {
    return "Lipid Annotation";
  }

  @Override
  public void saveToXML(@NotNull XMLStreamWriter writer, @Nullable Object value,
      @NotNull ModularFeatureList flist, @NotNull ModularFeatureListRow row,
      @Nullable ModularFeature feature, @Nullable RawDataFile file) throws XMLStreamException {
    if (value == null) {
      return;
    }
    if (!(value instanceof List<?> list)) {
      throw new IllegalArgumentException(
          "Wrong value type for data type: " + this.getClass().getName() + " value class: "
          + value.getClass());
    }

    for (Object o : list) {
      if (!(o instanceof MatchedLipid id)) {
        continue;
      }

      id.saveToXML(writer);
    }
  }

  @Override
  public Object loadFromXML(@NotNull XMLStreamReader reader, @NotNull MZmineProject project,
      @NotNull ModularFeatureList flist, @NotNull ModularFeatureListRow row,
      @Nullable ModularFeature feature, @Nullable RawDataFile file) throws XMLStreamException {

    if (!(reader.isStartElement() && reader.getLocalName().equals(CONST.XML_DATA_TYPE_ELEMENT)
          && reader.getAttributeValue(null, CONST.XML_DATA_TYPE_ID_ATTR).equals(getUniqueID()))) {
      throw new IllegalStateException("Wrong element");
    }

    List<MatchedLipid> ids = new ArrayList<>();
    final List<RawDataFile> currentRawDataFiles = project.getCurrentRawDataFiles();

    while (reader.hasNext() && !(reader.isEndElement() && reader.getLocalName()
        .equals(CONST.XML_DATA_TYPE_ELEMENT))) {
      reader.next();
      if (!reader.isStartElement()) {
        continue;
      }

      if (reader.getLocalName().equals(MatchedLipid.XML_ELEMENT)) {
        MatchedLipid id = MatchedLipid.loadFromXML(reader, currentRawDataFiles);
        ids.add(id);
      }
    }

    // never return null, if this type was saved we even need empty lists.
    return ids;
  }

  @Override
  public boolean getDefaultVisibility() {
    return true;
  }
}<|MERGE_RESOLUTION|>--- conflicted
+++ resolved
@@ -37,7 +37,7 @@
 import io.github.mzmine.datamodel.features.types.modifiers.AnnotationType;
 import io.github.mzmine.datamodel.features.types.numbers.MzPpmDifferenceType;
 import io.github.mzmine.datamodel.features.types.numbers.scores.LipidAnnotationMsMsScoreType;
-import io.github.mzmine.modules.dataprocessing.id_lipididentification.common.lipididentificationtools.matchedlipidannotations.MatchedLipid;
+import io.github.mzmine.modules.dataprocessing.id_lipididentification.lipidutils.MatchedLipid;
 import io.github.mzmine.modules.io.projectload.version_3_0.CONST;
 import java.util.ArrayList;
 import java.util.List;
@@ -51,23 +51,6 @@
 
 public class LipidMatchListType extends ListWithSubsType<MatchedLipid> implements AnnotationType {
 
-<<<<<<< HEAD
-  private static final Map<Class<? extends DataType>, Function<MatchedLipid, Object>> mapper = Map.ofEntries(
-      createEntry(LipidMatchListType.class, match -> match),
-      createEntry(IonAdductType.class, match -> match.getIonizationType().getAdductName()),
-      createEntry(FormulaType.class, match -> MolecularFormulaManipulator.getString(
-          match.getLipidAnnotation().getMolecularFormula())),
-      createEntry(CommentType.class, match -> match.getComment() != null ? match.getComment() : ""),
-      createEntry(LipidAnnotationMsMsScoreType.class, l -> l.getMsMsScore().floatValue()),
-      createEntry(LipidSpectrumType.class, match -> true),
-      createEntry(MzPpmDifferenceType.class, match -> {
-        // calc ppm error?
-        double exactMass = getExactMass(match);
-        return (float) ((exactMass - match.getAccurateMz()) / exactMass) * 1000000;
-      }));
-
-=======
->>>>>>> da1232f6
   private static final List<DataType> subTypes = List.of(//
       new LipidMatchListType(), //
       new IonAdductType(), //
