--- conflicted
+++ resolved
@@ -127,25 +127,6 @@
     throw new CannotDetermineMassException(annotation);
   }
 
-<<<<<<< HEAD
-  static CompoundDBAnnotation loadFromXML(@NotNull final XMLStreamReader reader,
-      @NotNull final ModularFeatureList flist, @NotNull final ModularFeatureListRow row)
-      throws XMLStreamException {
-    if (!(reader.isStartElement() && reader.getLocalName().equals(XML_ELEMENT))) {
-      throw new IllegalStateException("Invalid xml element to load CompoundDBAnnotation from.");
-    }
-
-    return switch (reader.getAttributeValue(null, XML_TYPE_ATTRIBUTE)) {
-      case SimpleCompoundDBAnnotation.XML_TYPE_NAME -> SimpleCompoundDBAnnotation.loadFromXML(
-          reader, flist, row);
-      case BioTransformerAnnotationImpl.XML_TYPE_NAME -> BioTransformerAnnotationImpl.loadFromXML(
-          reader, flist, row);
-      default -> null;
-    };
-  }
-
-=======
->>>>>>> a99ea6ea
   /**
    * @param adduct The adduct.
    * @return A new {@link CompoundDBAnnotation} with the given adduct. {@link
@@ -203,15 +184,9 @@
     return get(key);
   }
 
-<<<<<<< HEAD
-  Set<DataType<?>> getTypes();
-
-  void saveToXML(@NotNull XMLStreamWriter writer, ModularFeatureList flist,
-=======
   public Set<DataType<?>> getTypes();
 
   public void saveToXML(@NotNull XMLStreamWriter writer, ModularFeatureList flist,
->>>>>>> a99ea6ea
       ModularFeatureListRow row) throws XMLStreamException;
 
   @Nullable
@@ -231,7 +206,6 @@
     return get(PrecursorMZType.class);
   }
 
-  @Override
   @Nullable
   public default String getSmiles() {
     return get(SmilesStructureType.class);
