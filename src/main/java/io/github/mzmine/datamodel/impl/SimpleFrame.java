/*
 * Copyright 2006-2020 The MZmine Development Team
 *
 * This file is part of MZmine.
 *
 * MZmine is free software; you can redistribute it and/or modify it under the terms of the GNU
 * General Public License as published by the Free Software Foundation; either version 2 of the
 * License, or (at your option) any later version.
 *
 * MZmine is distributed in the hope that it will be useful, but WITHOUT ANY WARRANTY; without even
 * the implied warranty of MERCHANTABILITY or FITNESS FOR A PARTICULAR PURPOSE. See the GNU General
 * Public License for more details.
 *
 * You should have received a copy of the GNU General Public License along with MZmine; if not,
 * write to the Free Software Foundation, Inc., 51 Franklin St, Fifth Floor, Boston, MA 02110-1301
 * USA
 */

package io.github.mzmine.datamodel.impl;

import com.google.common.collect.ImmutableList;
import com.google.common.collect.Range;
import io.github.mzmine.datamodel.DataPoint;
import io.github.mzmine.datamodel.Frame;
import io.github.mzmine.datamodel.MassSpectrumType;
import io.github.mzmine.datamodel.MobilityMassSpectrum;
import io.github.mzmine.datamodel.MobilityType;
import io.github.mzmine.datamodel.PolarityType;
import io.github.mzmine.datamodel.RawDataFile;
import io.github.mzmine.datamodel.Scan;
import io.github.mzmine.modules.dataprocessing.featdet_mobilogrambuilder.Mobilogram;
import java.util.ArrayList;
import io.github.mzmine.project.impl.StorableFrame;
import java.util.Collection;
import java.util.List;
import java.util.Map;
import java.util.Objects;
import java.util.Set;
import java.util.SortedMap;
import java.util.TreeMap;
import javax.annotation.Nonnull;
import javax.annotation.Nullable;

public class SimpleFrame extends SimpleScan implements Frame {

<<<<<<< HEAD
  private final int frameId;
  private final SortedMap<Integer, Scan> mobilityScans;
  private MobilityType mobilityType;
=======
  private MobilityType mobilityType;
  private final int numMobilitySpectra;
//  private final Map<Integer, Scan> mobilityScans;
>>>>>>> a87dceae
  /**
   * Mobility range of this frame. Updated when a scan is added.
   */
  private Range<Double> mobilityRange;
  private Map<Integer, Double> mobilities;

  public SimpleFrame(RawDataFile dataFile, int scanNumber, int msLevel,
      float retentionTime, double precursorMZ, int precursorCharge, /*int[] fragmentScans,*/
      DataPoint[] dataPoints,
      MassSpectrumType spectrumType,
      PolarityType polarity, String scanDefinition,
      Range<Double> scanMZRange, MobilityType mobilityType,
      final int numMobilitySpectra, Map<Integer, Double> mobilities) {
    super(dataFile, scanNumber, msLevel, retentionTime, precursorMZ,
        precursorCharge, /*fragmentScans,*/
        dataPoints, spectrumType, polarity, scanDefinition, scanMZRange);

    this.mobilityType = mobilityType;
    mobilityRange = Range.singleton(0.d);
    this.numMobilitySpectra = numMobilitySpectra;
    this.mobilities = mobilities;
  }

  /**
   * @return The number of mobility resolved sub scans.
   */
  @Override
  public int getNumberOfMobilityScans() {
    return numMobilitySpectra;
  }

  @Override
  @Nonnull
  public MobilityType getMobilityType() {
    return mobilityType;
  }

  /**
   * @return Scan numbers of sub scans.
   */
  @Override
  public Set<Integer> getMobilityScanNumbers() {
    return mobilities.keySet();
  }

  @Override
  @Nonnull
  public Range<Double> getMobilityRange() {
    throw new UnsupportedOperationException(
        "Mobility scans are not associated with SimpleFrames, only StorableFrames");
  }

  @Override
  public MobilityMassSpectrum getMobilityScan(int num) {
    throw new UnsupportedOperationException(
        "Mobility scans are not associated with SimpleFrames, only StorableFrames");
  }

  /**
   * @return Collection of mobility sub scans sorted by increasing scan num.
   */
  @Override
  @Nonnull
<<<<<<< HEAD
  public Collection<Scan> getMobilityScans() {
=======
  public List<MobilityMassSpectrum> getMobilityScans() {
>>>>>>> a87dceae
    throw new UnsupportedOperationException(
        "Mobility scans are not associated with SimpleFrames, only StorableFrames");
  }

  @Override
  public double getMobilityForSubSpectrum(int subSpectrumIndex) {
    return mobilities.getOrDefault(subSpectrumIndex, MobilityMassSpectrum.DEFAULT_MOBILITY);
  }

  @Override
  public Map<Integer, Double> getMobilities() {
    return mobilities;
  }

  @Override
  public ImmutableList<Mobilogram> getMobilograms() {
    throw new UnsupportedOperationException("getMobilograms is not supported by SimpleFrame");
  }

  @Override
  public int addMobilogram(Mobilogram mobilogram) {
    throw new UnsupportedOperationException("addMobilogram is not supported by SimpleFrame");
  }

  @Override
  public void clearMobilograms() {
    throw new UnsupportedOperationException("clearMobilograms is not supported by SimpleFrame");
  }

  @Override
  public boolean equals(Object o) {
    if (this == o) {
      return true;
    }
    if (!(o instanceof SimpleFrame)) {
      return false;
    }
    SimpleFrame that = (SimpleFrame) o;
    return getScanNumber() == that.getScanNumber() && getMSLevel() == that.getMSLevel()
        && Double.compare(that.getPrecursorMZ(), getPrecursorMZ()) == 0
        && getPrecursorCharge() == that.getPrecursorCharge()
        && Float.compare(that.getRetentionTime(), getRetentionTime()) == 0
        && getNumberOfDataPoints() == that.getNumberOfDataPoints()
        && Double.compare(that.getMobility(), getMobility()) == 0
        && Objects.equals(getDataPointMZRange(), that.getDataPointMZRange()) && Objects
        .equals(getHighestDataPoint(), that.getHighestDataPoint()) && Double.compare(getTIC(),
        that.getTIC()) == 0
        && getSpectrumType() == that.getSpectrumType() && getDataFile().equals(that.getDataFile())
        && Objects.equals(getMassLists(), that.getMassLists()) && getPolarity() == that
        .getPolarity() && Objects.equals(getScanDefinition(), that.getScanDefinition())
        && getScanningMZRange().equals(that.getScanningMZRange()) && getMobilityType() == that
        .getMobilityType() && getFrameId() == that.getFrameId();
  }

  @Override
  public int hashCode() {
    return Objects
        .hash(getScanNumber(), getMSLevel(), getPrecursorMZ(), getPrecursorCharge(),
            getRetentionTime(),
            getDataPointMZRange(), getHighestDataPoint(), getTIC(), getSpectrumType(),
            getNumberOfDataPoints(),
            getDataFile(), getMassLists(), getPolarity(), getScanDefinition(), getScanningMZRange(),
            getMobility(), getMobilityType(), getFrameId());
  }
}<|MERGE_RESOLUTION|>--- conflicted
+++ resolved
@@ -43,15 +43,11 @@
 
 public class SimpleFrame extends SimpleScan implements Frame {
 
-<<<<<<< HEAD
-  private final int frameId;
-  private final SortedMap<Integer, Scan> mobilityScans;
-  private MobilityType mobilityType;
-=======
   private MobilityType mobilityType;
   private final int numMobilitySpectra;
 //  private final Map<Integer, Scan> mobilityScans;
->>>>>>> a87dceae
+  private final SortedMap<Integer, Scan> mobilityScans;
+  private MobilityType mobilityType;
   /**
    * Mobility range of this frame. Updated when a scan is added.
    */
@@ -115,11 +111,7 @@
    */
   @Override
   @Nonnull
-<<<<<<< HEAD
-  public Collection<Scan> getMobilityScans() {
-=======
   public List<MobilityMassSpectrum> getMobilityScans() {
->>>>>>> a87dceae
     throw new UnsupportedOperationException(
         "Mobility scans are not associated with SimpleFrames, only StorableFrames");
   }
