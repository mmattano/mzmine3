--- conflicted
+++ resolved
@@ -17,22 +17,17 @@
 
 package io.github.mzmine.datamodel;
 
-<<<<<<< HEAD
+import com.google.common.collect.Range;
+import java.util.List;
 import java.io.IOException;
 import java.util.List;
+import javafx.collections.ObservableList;
+import javafx.scene.paint.Color;
 import javax.annotation.Nonnull;
 import javax.annotation.Nullable;
 import com.google.common.collect.Range;
 import io.github.mzmine.util.MemoryMapStorage;
 import javafx.beans.property.ObjectProperty;
-=======
-import com.google.common.collect.Range;
-import java.util.List;
-import javafx.beans.property.ObjectProperty;
-import javafx.collections.ObservableList;
-import javafx.scene.paint.Color;
-import javax.annotation.Nonnull;
->>>>>>> 92741a45
 
 public interface RawDataFile {
 
@@ -62,7 +57,6 @@
   int[] getMSLevels();
 
   /**
-<<<<<<< HEAD
    * Returns sorted array of all scan numbers in this file
    *
    * @return Sorted array of scan numbers, never returns null
@@ -71,19 +65,13 @@
   int[] getScanNumbers();
 
   /**
-=======
->>>>>>> 92741a45
    * Returns sorted array of all scan numbers in given MS level
    *
    * @param msLevel MS level (0 for all scans)
    * @return Sorted array of scan numbers, never returns null
    */
   @Nonnull
-<<<<<<< HEAD
-  int[] getScanNumbers(int msLevel);
-=======
-  public ObservableList<Scan> getScanNumbers(int msLevel);
->>>>>>> 92741a45
+  ObservableList<Scan> getScanNumbers(int msLevel);
 
   /**
    * Returns sorted array of all scan numbers in given MS level and retention time range
@@ -93,11 +81,7 @@
    * @return Sorted array of scan numbers, never returns null
    */
   @Nonnull
-<<<<<<< HEAD
-  int[] getScanNumbers(int msLevel, @Nonnull Range<Float> rtRange);
-=======
   public Scan[] getScanNumbers(int msLevel, @Nonnull Range<Float> rtRange);
->>>>>>> 92741a45
 
   /**
    * Scan could be null if scanID is not contained in the raw data file
@@ -105,13 +89,8 @@
    * @param scan Desired scan number
    * @return Desired scan
    */
-<<<<<<< HEAD
-  @Nullable
-  Scan getScan(int scan);
-=======
 //  @Nullable
 //  public Scan getScan(int scan);
->>>>>>> 92741a45
 
   /**
    * @param rt The rt
@@ -119,22 +98,14 @@
    * @return Returns the scan closest to the given rt in the given ms level. -1 if the rt exceeds
    *         the rt range of this file.
    */
-<<<<<<< HEAD
-  int getScanNumberAtRT(float rt, int mslevel);
-=======
   public Scan getScanNumberAtRT(float rt, int mslevel);
->>>>>>> 92741a45
 
   /**
    * @param rt The rt
    * @return Returns the scan closest to the given rt in the given ms level. -1 if the rt exceeds
    *         the rt range of this file.
    */
-<<<<<<< HEAD
-  int getScanNumberAtRT(float rt);
-=======
   public Scan getScanNumberAtRT(float rt);
->>>>>>> 92741a45
 
   @Nonnull
   Range<Double> getDataMZRange();
@@ -162,19 +133,11 @@
 
   java.awt.Color getColorAWT();
 
-<<<<<<< HEAD
   javafx.scene.paint.Color getColor();
 
-  void setColor(javafx.scene.paint.Color color);
+  void setColor(Color color);
 
-  ObjectProperty<javafx.scene.paint.Color> colorProperty();
-=======
-  public Color getColor();
-
-  public void setColor(Color color);
-
-  public ObjectProperty<Color> colorProperty();
->>>>>>> 92741a45
+  ObjectProperty<Color> colorProperty();
 
   /**
    * Close the file in case it is removed from the project
