/*
 * Copyright 2006-2020 The MZmine Development Team
 *
 * This file is part of MZmine.
 *
 * MZmine is free software; you can redistribute it and/or modify it under the terms of the GNU
 * General Public License as published by the Free Software Foundation; either version 2 of the
 * License, or (at your option) any later version.
 *
 * MZmine is distributed in the hope that it will be useful, but WITHOUT ANY WARRANTY; without even
 * the implied warranty of MERCHANTABILITY or FITNESS FOR A PARTICULAR PURPOSE. See the GNU General
 * Public License for more details.
 *
 * You should have received a copy of the GNU General Public License along with MZmine; if not,
 * write to the Free Software Foundation, Inc., 51 Franklin St, Fifth Floor, Boston, MA 02110-1301
 * USA
 */

package io.github.mzmine.parameters.dialogs;

import java.net.URL;
import java.util.ArrayList;
import java.util.HashMap;
import java.util.Map;
import com.google.common.base.Strings;
import io.github.mzmine.gui.helpwindow.HelpWindow;
import io.github.mzmine.main.MZmineCore;
import io.github.mzmine.parameters.Parameter;
import io.github.mzmine.parameters.ParameterSet;
import io.github.mzmine.parameters.UserParameter;
import io.github.mzmine.parameters.parametertypes.HiddenParameter;
import io.github.mzmine.util.ExitCode;
import java.util.logging.Logger;
import javafx.geometry.Insets;
import javafx.scene.Node;
import javafx.scene.Scene;
import javafx.scene.control.Button;
import javafx.scene.control.ButtonBar;
import javafx.scene.control.ButtonBar.ButtonData;
import javafx.scene.control.CheckBox;
import javafx.scene.control.ChoiceBox;
import javafx.scene.control.ComboBox;
import javafx.scene.control.Control;
import javafx.scene.control.Label;
import javafx.scene.control.ScrollPane;
import javafx.scene.control.TextField;
import javafx.scene.control.Tooltip;
import javafx.scene.layout.BorderPane;
import javafx.scene.layout.ColumnConstraints;
import javafx.scene.layout.GridPane;
import javafx.scene.layout.Region;
import javafx.scene.web.WebView;
import javafx.stage.Stage;

/**
 * This class represents the parameter setup dialog to set the values of SimpleParameterSet. Each
 * Parameter is represented by a component. The component can be obtained by calling
 * getComponentForParameter(). Type of component depends on parameter type:
 * <p>
 * TODO: parameter setup dialog should show the name of the module in the title
 */
public class ParameterSetupDialog extends Stage {

  public static final Logger logger = Logger.getLogger(ParameterSetupDialog.class.getName());

  private ExitCode exitCode = ExitCode.UNKNOWN;

  protected final URL helpURL;

  /**
   * Help window for this setup dialog. Initially null, until the user clicks the Help button.
   */
  protected HelpWindow helpWindow = null;

  // Parameters and their representation in the dialog
  protected final ParameterSet parameterSet;
  protected final Map<String, Node> parametersAndComponents = new HashMap<>();

  // If true, the dialog won't allow the OK button to proceed, unless all
  // parameters pass the value check. This is undesirable in the BatchMode
  // setup dialog, where some parameters need to be set in advance according
  // to values that are not yet imported etc.
  private final boolean valueCheckRequired;

  // Buttons
  protected final Button btnOK, btnCancel, btnHelp;

  // Button panel - added here so it is possible to move buttons as a whole,
  // if needed.
  protected final ButtonBar pnlButtons;

  // Footer message
  protected final String footerMessage;

  /**
   * This single panel contains a grid of all the components of this dialog. Row number 100 contains
   * all the buttons of the dialog. Derived classes may add their own components such as previews to
   * the unused cells of the grid.
   */
  protected final GridPane paramsPane;

  protected final BorderPane mainPane;

  protected final ScrollPane mainScrollPane;

  /**
   * Constructor
   */
  public ParameterSetupDialog(boolean valueCheckRequired, ParameterSet parameters) {
    this(valueCheckRequired, parameters, null);
  }

  /**
   * Method to display setup dialog with a html-formatted footer message at the bottom.
   *
   * @param message: html-formatted text
   */
  @SuppressWarnings({"rawtypes", "unchecked"})
  public ParameterSetupDialog(boolean valueCheckRequired, ParameterSet parameters, String message) {

    this.valueCheckRequired = valueCheckRequired;
    this.parameterSet = parameters;
    this.helpURL = parameters.getClass().getResource("help/help.html");
    this.footerMessage = message;

    // Main panel which holds all the components in a grid
    mainPane = new BorderPane();
    Scene scene = new Scene(mainPane);

    // Use main CSS
    scene.getStylesheets()
        .addAll(MZmineCore.getDesktop().getMainWindow().getScene().getStylesheets());
    setScene(scene);

    paramsPane = new GridPane();

    // paramsPane.setStyle("-fx-border-color: blue;");

    ColumnConstraints column1 = new ColumnConstraints();

    /*
     * Adding an empty ColumnConstraints object for column2 has the effect of not setting any
     * constraints, leaving the GridPane to compute the column's layout based solely on its
     * content's size preferences and constraints.
     */
    ColumnConstraints column2 = new ColumnConstraints();
    // column2.setHgrow(Priority.ALWAYS);
    // paramsPane.getColumnConstraints().addAll(column1, column2);
    // paramsPane.setMinWidth(500.0);
    // paramsPane.setPrefWidth(800.0);

    mainScrollPane = new ScrollPane(paramsPane);
    // mainScrollPane.setStyle("-fx-border-color: red;");
    mainScrollPane.setFitToWidth(true);
    mainScrollPane.setFitToHeight(true);
    mainScrollPane.setPadding(new Insets(10.0));
    mainPane.setCenter(mainScrollPane);

    int rowCounter = 0;
    int vertWeightSum = 0;

    // Create labels and components for each parameter
    for (Parameter<?> p : parameterSet.getParameters()) {

      if (!(p instanceof UserParameter)) {
        continue;
      }
      UserParameter up = (UserParameter) p;

      Node comp = up.createEditingComponent();
      if (comp instanceof Control) {
        ((Control) comp).setTooltip(new Tooltip(up.getDescription()));
      }
      if (comp instanceof Region) {
        double minWidth = ((Region) comp).getMinWidth();
        // if (minWidth > column2.getMinWidth()) column2.setMinWidth(minWidth);
        // paramsPane.setMinWidth(minWidth + 200);
      }
      GridPane.setMargin(comp, new Insets(5.0, 0.0, 5.0, 0.0));

      // Set the initial value
      Object value = up.getValue();
      if (value != null) {
        up.setValueToComponent(comp, value);
      }

      // Add listeners so we are notified about any change in the values
      addListenersToNode(comp);

      // By calling this we make sure the components will never be resized
      // smaller than their optimal size
      // comp.setMinimumSize(comp.getPreferredSize());

      // comp.setToolTipText(up.getDescription());

      Label label = new Label(p.getName());
      label.minWidthProperty().bind(label.widthProperty());
      label.setPadding(new Insets(0.0, 10.0, 0.0, 0.0));

      label.setStyle("-fx-font-weight: bold");
      paramsPane.add(label, 0, rowCounter);
      label.setLabelFor(comp);

      parametersAndComponents.put(p.getName(), comp);

      // TODO: Multiple selection will be expandable, other components not
      /*
       * JComboBox t = new JComboBox(); int comboh = t.getPreferredSize().height; int comph =
       * comp.getPreferredSize().height; int verticalWeight = comph > 2 * comboh ? 1 : 0;
       * vertWeightSum += verticalWeight;
       */

      paramsPane.add(comp, 1, rowCounter, 1, 1);

      rowCounter++;

    }

    // Add a single empty cell to the 99th row. This cell is expandable
    // (weightY is 1), therefore the other components will be
    // aligned to the top, which is what we want
    // JComponent emptySpace = (JComponent) Box.createVerticalStrut(1);
    // mainPanel.add(emptySpace, 0, 99, 3, 1, 0, 1);

    btnOK = new Button("OK");
    btnOK.setOnAction(e -> {
      closeDialog(ExitCode.OK);
    });
    ButtonBar.setButtonData(btnOK, ButtonData.OK_DONE);

    btnCancel = new Button("Cancel");
    btnCancel.setOnAction(e -> {
      closeDialog(ExitCode.CANCEL);
    });
    ButtonBar.setButtonData(btnCancel, ButtonData.CANCEL_CLOSE);

    // Add buttons to the ButtonBar
    pnlButtons = new ButtonBar();
    pnlButtons.getButtons().addAll(btnOK, btnCancel);
    pnlButtons.setPadding(new Insets(10.0));

    if (helpURL != null) {
      btnHelp = new Button("Help");
      btnHelp.setOnAction(e -> {
        if (helpWindow != null) {
          helpWindow.show();
          helpWindow.toFront();
        } else {
          helpWindow = new HelpWindow(helpURL.toString());
          helpWindow.show();
        }
      });

      ButtonBar.setButtonData(btnHelp, ButtonData.HELP);
      pnlButtons.getButtons().add(btnHelp);
    } else {
      btnHelp = null;
    }

    mainPane.setBottom(pnlButtons);

    /*
     * Last row in the table will be occupied by the buttons. We set the row number to 100 and width
     * to 3, spanning the 3 component columns defined above.
     */
    if (vertWeightSum == 0) {
      // mainPanel.add(Box.createGlue(), 0, 99, 3, 1, 1, 1);
    }

    if (!Strings.isNullOrEmpty(footerMessage)) {

      WebView label = new WebView();
      label.getEngine().loadContent(footerMessage);
      label.setMaxHeight(100.0);
      // label.setWrapText(true);
      // notificationPane.setShowFromTop(false);
      // notificationPane.getActions().add(new Action("Close", e -> notificationPane.hide()));
      mainPane.setTop(label);

      /*
       * JEditorPane editorPane = GUIUtils.addEditorPane(footerMessage);
       * editorPane.addHyperlinkListener(new HyperlinkListener() {
       *
       * @Override public void hyperlinkUpdate(HyperlinkEvent e) { if
       * (HyperlinkEvent.EventType.ACTIVATED.equals(e.getEventType())) { try {
       * Desktop.getDesktop().browse(e.getURL().toURI()); } catch (Exception ex) {
       * ex.printStackTrace(); } } } });
       */

      // This line is important on Windows, where resizing the dialog has
      // unexpected consequences on
      // some components
      // editorPane.setMinimumSize(editorPane.getPreferredSize());
      // mainPanel.add(editorPane, 0, 98, 3, 1);

      // mainPanel.addCenter(pnlButtons, 0, 100, 3, 1);
    }

    // Add some space around the widgets
    // GUIUtils.addMargin(mainPanel, 10);

    // Add the main panel as the only component of this dialog
    // add(mainPanel);

    // pack();

    setTitle("Please set the parameters");

    // minWidthProperty().bind(scene.widthProperty());
    // minHeightProperty().bind(scene.widthProperty().divide(1.5));

    setMinWidth(500.0);
    setMinHeight(400.0);

    centerOnScreen();

  }

  /**
   * This method must be called each time when a component is added to mainPanel. It will ensure the
   * minimal size of the dialog is set to the minimum size of the mainPanel plus a little extra, so
   * user cannot resize the dialog window smaller.
   */
  /*
   * public void updateMinimumSize() { Dimension panelSize = mainPanel.getMinimumSize(); Dimension
   * minimumSize = new Dimension(panelSize.width + 50, panelSize.height + 50);
   * setMinimumSize(minimumSize); }
   */


  /**
   * Method for reading exit code
   */
  public ExitCode getExitCode() {
    return exitCode;
  }

  @SuppressWarnings("unchecked")
  public <ComponentType extends Node> ComponentType getComponentForParameter(
      UserParameter<?, ComponentType> p) {
    return (ComponentType) parametersAndComponents.get(p.getName());
  }

  @SuppressWarnings({"unchecked", "rawtypes"})
  protected void updateParameterSetFromComponents() {
    for (Parameter<?> p : parameterSet.getParameters()) {
      if (!(p instanceof UserParameter) && !(p instanceof HiddenParameter)) {
        continue;
      }
      UserParameter up;
      if (p instanceof UserParameter) {
        up = (UserParameter) p;
      } else {
        up = (UserParameter) ((HiddenParameter) p).getEmbeddedParameter();
      }

      Node component = parametersAndComponents.get(p.getName());

      // if a parameter is a HiddenParameter it does not necessarily have
      // component
      if (component != null) {
        up.setValueFromComponent(component);
      }
    }
  }

  protected int getNumberOfParameters() {
    return parameterSet.getParameters().length;
  }

  /**
   * This method may be called by some of the dialog components, for example as a result of
   * double-click by user
   */
  public void closeDialog(ExitCode exitCode) {
    if (exitCode == ExitCode.OK) {
      // commit the changes to the parameter set
      updateParameterSetFromComponents();

      if (valueCheckRequired) {
        ArrayList<String> messages = new ArrayList<String>();
        boolean allParametersOK = parameterSet.checkParameterValues(messages);

        if (!allParametersOK) {
          StringBuilder message = new StringBuilder("Please check the parameter settings:\n\n");
          for (String m : messages) {
            message.append(m);
            message.append("\n");
          }
          MZmineCore.getDesktop().displayMessage(null, message.toString());
          return;
        }
      }
    }
    this.exitCode = exitCode;
    hide();
  }

  /**
   * This method does nothing, but it is called whenever user changes the parameters. It can be
   * overridden in extending classes to update the preview components, for example.
   */
  protected void parametersChanged() {
<<<<<<< HEAD
    System.out.print("param changed");
=======
>>>>>>> d16b4b66
  }


  protected void addListenersToNode(Node node) {
    if (node instanceof TextField) {
      TextField textField = (TextField) node;
      textField.textProperty().addListener(((observable, oldValue, newValue) -> {
        parametersChanged();
      }));
    }
    if (node instanceof ComboBox) {
      ComboBox<?> comboComp = (ComboBox<?>) node;
      comboComp.valueProperty()
          .addListener(((observable, oldValue, newValue) -> parametersChanged()));
    }
    if (node instanceof ChoiceBox) {
      ChoiceBox<?> choiceBox = (ChoiceBox) node;
      choiceBox.valueProperty()
          .addListener(((observable, oldValue, newValue) -> parametersChanged()));
    }
    if (node instanceof CheckBox) {
      CheckBox checkBox = (CheckBox) node;
      checkBox.selectedProperty()
          .addListener(((observable, oldValue, newValue) -> parametersChanged()));
    }
    if (node instanceof Region) {
      Region panelComp = (Region)
          node;
      for (int i = 0; i < panelComp.getChildrenUnmodifiable().size(); i++) {
        Node child =
            panelComp.getChildrenUnmodifiable().get(i);
        if (!(child instanceof Control)) {
          continue;
        }
        addListenersToNode(child);
      }
    }
  }

  public boolean isValueCheckRequired() {
    return valueCheckRequired;
  }

}<|MERGE_RESOLUTION|>--- conflicted
+++ resolved
@@ -401,10 +401,6 @@
    * overridden in extending classes to update the preview components, for example.
    */
   protected void parametersChanged() {
-<<<<<<< HEAD
-    System.out.print("param changed");
-=======
->>>>>>> d16b4b66
   }
 
 
