--- conflicted
+++ resolved
@@ -226,13 +226,13 @@
     return getDataPointsAsDoubleArray(dps);
   }
 
-<<<<<<< HEAD
   public static double[][] sort(DoubleBuffer mzs, DoubleBuffer intensities, DataPointSorter sorter) {
     assert mzs.array().length == intensities.array().length;
     DataPoint[] dps = DataPointUtils.getDataPoints(mzs.array(), intensities.array());
     Arrays.sort(dps, sorter);
     return getDataPointsAsDoubleArray(dps);
-=======
+  }
+
   /**
    * Ensure sorting by mz ascending. Only applied if input data was unsorted.
    *
@@ -248,6 +248,5 @@
       }
     }
     return new double[][]{mzs, intensities};
->>>>>>> bc1d3d5a
   }
 }