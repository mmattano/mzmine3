/*
 * Copyright (c) 2004-2022 The MZmine Development Team
 *
 * Permission is hereby granted, free of charge, to any person
 * obtaining a copy of this software and associated documentation
 * files (the "Software"), to deal in the Software without
 * restriction, including without limitation the rights to use,
 * copy, modify, merge, publish, distribute, sublicense, and/or sell
 * copies of the Software, and to permit persons to whom the
 * Software is furnished to do so, subject to the following
 * conditions:
 *
 * The above copyright notice and this permission notice shall be
 * included in all copies or substantial portions of the Software.
 *
 * THE SOFTWARE IS PROVIDED "AS IS", WITHOUT WARRANTY OF ANY KIND,
 * EXPRESS OR IMPLIED, INCLUDING BUT NOT LIMITED TO THE WARRANTIES
 * OF MERCHANTABILITY, FITNESS FOR A PARTICULAR PURPOSE AND
 * NONINFRINGEMENT. IN NO EVENT SHALL THE AUTHORS OR COPYRIGHT
 * HOLDERS BE LIABLE FOR ANY CLAIM, DAMAGES OR OTHER LIABILITY,
 * WHETHER IN AN ACTION OF CONTRACT, TORT OR OTHERWISE, ARISING
 * FROM, OUT OF OR IN CONNECTION WITH THE SOFTWARE OR THE USE OR
 * OTHER DEALINGS IN THE SOFTWARE.
 */

package io.github.mzmine.util.scans;

import com.google.common.collect.Range;
import com.google.common.util.concurrent.AtomicDouble;
import gnu.trove.list.array.TDoubleArrayList;
import io.github.mzmine.datamodel.DataPoint;
import io.github.mzmine.datamodel.Frame;
import io.github.mzmine.datamodel.IMSRawDataFile;
import io.github.mzmine.datamodel.MassList;
import io.github.mzmine.datamodel.MassSpectrum;
import io.github.mzmine.datamodel.MassSpectrumType;
import io.github.mzmine.datamodel.MergedMassSpectrum;
import io.github.mzmine.datamodel.MergedMsMsSpectrum;
import io.github.mzmine.datamodel.MobilityScan;
import io.github.mzmine.datamodel.PrecursorIonTree;
import io.github.mzmine.datamodel.PrecursorIonTreeNode;
import io.github.mzmine.datamodel.RawDataFile;
import io.github.mzmine.datamodel.Scan;
import io.github.mzmine.datamodel.features.Feature;
import io.github.mzmine.datamodel.features.FeatureListRow;
import io.github.mzmine.datamodel.impl.MSnInfoImpl;
import io.github.mzmine.datamodel.impl.SimpleDataPoint;
import io.github.mzmine.datamodel.msms.DDAMsMsInfo;
import io.github.mzmine.datamodel.msms.PasefMsMsInfo;
import io.github.mzmine.gui.chartbasics.simplechart.providers.impl.spectra.CachedMobilityScan;
import io.github.mzmine.gui.preferences.UnitFormat;
import io.github.mzmine.main.MZmineCore;
import io.github.mzmine.parameters.parametertypes.tolerances.MZTolerance;
import io.github.mzmine.parameters.parametertypes.tolerances.MZToleranceRangeMap;
import io.github.mzmine.util.DataPointSorter;
import io.github.mzmine.util.SortingDirection;
import io.github.mzmine.util.SortingProperty;
import io.github.mzmine.util.exceptions.MissingMassListException;
import io.github.mzmine.util.scans.sorting.ScanSortMode;
import io.github.mzmine.util.scans.sorting.ScanSorter;
import java.io.ByteArrayInputStream;
import java.io.ByteArrayOutputStream;
import java.io.DataInputStream;
import java.io.DataOutputStream;
import java.io.IOException;
import java.text.Format;
import java.util.ArrayList;
import java.util.Arrays;
import java.util.Base64;
import java.util.Collection;
import java.util.Collections;
import java.util.Comparator;
import java.util.HashMap;
import java.util.List;
import java.util.Map;
import java.util.Objects;
import java.util.Set;
import java.util.logging.Logger;
import java.util.stream.Stream;
import org.jetbrains.annotations.NotNull;
import org.jetbrains.annotations.Nullable;

/**
 * Scan related utilities
 */
public class ScanUtils {

  /**
   * tolerance to compute and combine precursor m/z
   */
  public static final int DEFAULT_PRECURSOR_MZ_TOLERANCE = 100;

  private static final Logger logger = Logger.getLogger(ScanUtils.class.getName());

  /**
   * Common utility method to be used as Scan.toString() method in various Scan implementations
   *
   * @param scan Scan to be converted to String
   * @return String representation of the scan
   */
  public static @NotNull String scanToString(@NotNull Scan scan) {
    return scanToString(scan, false);
  }

  /**
   * Common utility method to be used as Scan.toString() method in various Scan implementations
   *
   * @param scan Scan to be converted to String
   * @return String representation of the scan
   */
  public static @NotNull String scanToString(@Nullable Scan scan,
      @NotNull Boolean includeFileName) {
    if (scan == null) {
      return "null";
    }

    StringBuilder buf = new StringBuilder();
    Format rtFormat = MZmineCore.getConfiguration().getRTFormat();
    Format mzFormat = MZmineCore.getConfiguration().getMZFormat();
    Format mobilityFormat = MZmineCore.getConfiguration().getMobilityFormat();
    UnitFormat unitFormat = MZmineCore.getConfiguration().getUnitFormat();
    if (includeFileName) {
      buf.append(scan.getDataFile().getName());
    }
    if (scan instanceof Frame) {
      buf.append("Frame");
    } else if (scan instanceof MobilityScan) {
      buf.append("Mobility scan");
    } else {
      buf.append("Scan");
    }
    buf.append(" #");
    buf.append(scan instanceof MobilityScan ? ((MobilityScan) scan).getMobilityScanNumber()
        : scan.getScanNumber());
    buf.append(" @");
    buf.append(rtFormat.format(scan.getRetentionTime())).append("min");

    if (scan instanceof MobilityScan ms) {
      buf.append(" ");
      buf.append(mobilityFormat.format(ms.getMobility()));
      buf.append(ms.getMobilityType().getUnit());
    }
    if (scan instanceof Frame f) {
      buf.append(" ");
      buf.append(mobilityFormat.format(f.getMobilityRange().lowerEndpoint()));
      buf.append("-");
      buf.append(mobilityFormat.format(f.getMobilityRange().upperEndpoint()));
      buf.append(f.getMobilityType().getUnit());
    }

    buf.append(" MS");
    buf.append(scan.getMSLevel());
    if (scan.getMSLevel() > 1 && !(scan instanceof CachedMobilityScan)
        && scan.getMsMsInfo() instanceof DDAMsMsInfo dda) {
      buf.append(" (").append(mzFormat.format(dda.getIsolationMz())).append(")");
    }
    switch (scan.getSpectrumType()) {
      case CENTROIDED -> buf.append(" c");
      case PROFILE -> buf.append(" p");
      case THRESHOLDED -> buf.append(" t");
    }

    buf.append(" ");
    buf.append(scan.getPolarity().asSingleChar());

    if (scan instanceof MergedMassSpectrum) {
      buf.append(" merged ");
      buf.append(((MergedMassSpectrum) scan).getSourceSpectra().size());
      buf.append(" spectra");
      if (scan instanceof MergedMsMsSpectrum) {
        buf.append(", CE: ");
        buf.append(String.format("%.1f", ((MergedMsMsSpectrum) scan).getCollisionEnergy()));
      }
    }

    /*
     * if ((scan.getScanDefinition() != null) && (scan.getScanDefinition().length() > 0)) {
     * buf.append(" ("); buf.append(scan.getScanDefinition()); buf.append(")"); }
     */

    return buf.toString();
  }

  @Deprecated
  public static DataPoint[] extractDataPoints(MassSpectrum spectrum) {
    int size = spectrum.getNumberOfDataPoints();
    DataPoint[] result = new DataPoint[size];
    double[] mz = spectrum.getMzValues(new double[size]);
    double[] intensity = spectrum.getIntensityValues(new double[size]);
    for (int i = 0; i < size; i++) {
      result[i] = new SimpleDataPoint(mz[i], intensity[i]);
    }
    return result;
  }

  /**
   * Find a base peak of a given scan in a given m/z range
   *
   * @param scan    Scan to search
   * @param mzRange mz range to search in
   * @return data point containing base peak m/z and intensity
   */
  @Nullable
  public static DataPoint findBasePeak(@NotNull Scan scan, @NotNull Range<Double> mzRange) {
    final Double scanBasePeakMz = scan.getBasePeakMz();
    if (scanBasePeakMz != null && mzRange.contains(scanBasePeakMz)) {
      return new SimpleDataPoint(scanBasePeakMz, scan.getBasePeakIntensity());
    }

    final double lower = mzRange.lowerEndpoint();
    final double upper = mzRange.upperEndpoint();

    boolean found = false;
    double baseMz = 0d;
    double baseIntensity = 0d;

    for (int i = 0; i < scan.getNumberOfDataPoints(); i++) {
      double mz = scan.getMzValue(i);
      if (mz < lower) {
        continue;
      } else if (mz > upper) {
        break;
      }

      double intensity = scan.getIntensityValue(i);
      if (intensity > baseIntensity) {
        found = true;
        baseIntensity = intensity;
        baseMz = mz;
      }
    }
    return found ? new SimpleDataPoint(baseMz, baseIntensity) : null;
  }

  /**
   * @param numValues The number of values to be scanned.
   * @return The base peak or null
   */
  @Nullable
  public static DataPoint findBasePeak(@NotNull double[] mzs, @NotNull double[] intensities,
      @NotNull Range<Double> mzRange, final int numValues) {

    assert mzs.length == intensities.length;
    assert numValues <= mzs.length;

    double baseMz = 0d;
    double baseIntensity = 0d;
    for (int i = 0; i < numValues; i++) {
      final double mz = mzs[i];
      if (mz < mzRange.lowerEndpoint()) {
        continue;
      } else if (mz > mzRange.upperEndpoint()) {
        break;
      }
      final double intensity = intensities[i];
      if (intensity > baseIntensity) {
        baseIntensity = intensity;
        baseMz = mz;
      }
    }
    return Double.compare(baseMz, 0d) != 0 ? new SimpleDataPoint(baseMz, baseIntensity) : null;
  }

  /**
   * Calculate the total ion count of a scan within a given mass range.
   *
   * @param scan    the scan.
   * @param mzRange mass range.
   * @return the total ion count of the scan within the mass range.
   */
  public static double calculateTIC(Scan scan, Range<Double> mzRange) {

    double tic = 0.0;
    for (final DataPoint dataPoint : selectDataPointsByMass(extractDataPoints(scan), mzRange)) {
      tic += dataPoint.getIntensity();
    }
    return tic;
  }

  /**
   * @param numValues The number of values to be scanned.
   * @return the tic summed intensity of all signals within range
   */
  public static double calculateTIC(@NotNull double[] mzs, @NotNull double[] intensities,
      @NotNull Range<Double> mzRange, final int numValues) {

    assert mzs.length == intensities.length;
    assert numValues <= mzs.length;

    double totalIntensity = 0d;

    for (int i = 0; i < numValues; i++) {
      final double mz = mzs[i];
      if (mz < mzRange.lowerEndpoint()) {
        continue;
      } else if (mz > mzRange.upperEndpoint()) {
        break;
      }
      totalIntensity += intensities[i];
    }

    return totalIntensity;
  }

  /**
   * Selects data points within given m/z range
   */
  public static DataPoint[] selectDataPointsByMass(DataPoint[] dataPoints, Range<Double> mzRange) {
    ArrayList<DataPoint> goodPoints = new ArrayList<>();
    for (DataPoint dp : dataPoints) {
      if (mzRange.contains(dp.getMZ())) {
        goodPoints.add(dp);
      }
    }
    return goodPoints.toArray(new DataPoint[0]);
  }

  /**
   * Selects data points with intensity >= given intensity
   */
  public static DataPoint[] selectDataPointsOverIntensity(DataPoint[] dataPoints,
      double minIntensity) {
    ArrayList<DataPoint> goodPoints = new ArrayList<>();
    for (DataPoint dp : dataPoints) {
      if (dp.getIntensity() >= minIntensity) {
        goodPoints.add(dp);
      }
    }
    return goodPoints.toArray(new DataPoint[0]);
  }

  /**
   * This method bins values on x-axis. Each bin is assigned biggest y-value of all values in the
   * same bin.
   *
   * @param x            X-coordinates of the data
   * @param y            Y-coordinates of the data
   * @param binRange     x coordinates of the left and right edge of the first bin
   * @param numberOfBins Number of bins
   * @param interpolate  If true, then empty bins will be filled with interpolation using other
   *                     bins
   * @param binningType  Type of binning (sum of all 'y' within a bin, max of 'y', min of 'y', avg
   *                     of 'y')
   * @return Values for each bin
   */
  public static double[] binValues(double[] x, double[] y, Range<Double> binRange, int numberOfBins,
      boolean interpolate, BinningType binningType) {

    Double[] binValues = new Double[numberOfBins];
    double binWidth = (binRange.upperEndpoint() - binRange.lowerEndpoint()) / numberOfBins;

    double beforeX = Double.MIN_VALUE;
    double beforeY = 0.0f;
    double afterX = Double.MAX_VALUE;
    double afterY = 0.0f;

    double[] noOfEntries = null;

    // Binnings
    for (int valueIndex = 0; valueIndex < x.length; valueIndex++) {

      // Before first bin?
      if ((x[valueIndex] - binRange.lowerEndpoint()) < 0) {
        if (x[valueIndex] > beforeX) {
          beforeX = x[valueIndex];
          beforeY = y[valueIndex];
        }
        continue;
      }

      // After last bin?
      if ((binRange.upperEndpoint() - x[valueIndex]) < 0) {
        if (x[valueIndex] < afterX) {
          afterX = x[valueIndex];
          afterY = y[valueIndex];
        }
        continue;
      }

      int binIndex = (int) ((x[valueIndex] - binRange.lowerEndpoint()) / binWidth);

      // in case x[valueIndex] is exactly lastBinStop, we would overflow
      // the array
      if (binIndex == binValues.length) {
        binIndex--;
      }

      switch (binningType) {
        case MAX:
          if (binValues[binIndex] == null) {
            binValues[binIndex] = y[valueIndex];
          } else {
            if (binValues[binIndex] < y[valueIndex]) {
              binValues[binIndex] = y[valueIndex];
            }
          }
          break;
        case MIN:
          if (binValues[binIndex] == null) {
            binValues[binIndex] = y[valueIndex];
          } else {
            if (binValues[binIndex] > y[valueIndex]) {
              binValues[binIndex] = y[valueIndex];
            }
          }
          break;
        case AVG:
          if (noOfEntries == null) {
            noOfEntries = new double[binValues.length];
          }
          if (binValues[binIndex] == null) {
            noOfEntries[binIndex] = 1;
            binValues[binIndex] = y[valueIndex];
          } else {
            noOfEntries[binIndex]++;
            binValues[binIndex] += y[valueIndex];
          }
          break;

        case SUM:
        default:
          if (binValues[binIndex] == null) {
            binValues[binIndex] = y[valueIndex];
          } else {
            binValues[binIndex] += y[valueIndex];
          }
          break;

      }

    }

    // calculate the AVG
    if (binningType.equals(BinningType.AVG)) {
      assert noOfEntries != null;
      for (int binIndex = 0; binIndex < binValues.length; binIndex++) {
        if (binValues[binIndex] != null) {
          binValues[binIndex] /= noOfEntries[binIndex];
        }
      }
    }

    // Interpolation
    if (interpolate) {

      for (int binIndex = 0; binIndex < binValues.length; binIndex++) {
        if (binValues[binIndex] == null) {

          // Find exisiting left neighbour
          double leftNeighbourValue = beforeY;
          int leftNeighbourBinIndex = (int) Math.floor(
              (beforeX - binRange.lowerEndpoint()) / binWidth);
          for (int anotherBinIndex = binIndex - 1; anotherBinIndex >= 0; anotherBinIndex--) {
            if (binValues[anotherBinIndex] != null) {
              leftNeighbourValue = binValues[anotherBinIndex];
              leftNeighbourBinIndex = anotherBinIndex;
              break;
            }
          }

          // Find existing right neighbour
          double rightNeighbourValue = afterY;
          int rightNeighbourBinIndex = (binValues.length - 1) + (int) Math.ceil(
              (afterX - binRange.upperEndpoint()) / binWidth);
          for (int anotherBinIndex = binIndex + 1; anotherBinIndex < binValues.length;
              anotherBinIndex++) {
            if (binValues[anotherBinIndex] != null) {
              rightNeighbourValue = binValues[anotherBinIndex];
              rightNeighbourBinIndex = anotherBinIndex;
              break;
            }
          }

          double slope = (rightNeighbourValue - leftNeighbourValue) / (rightNeighbourBinIndex
              - leftNeighbourBinIndex);
          binValues[binIndex] = leftNeighbourValue + slope * (binIndex - leftNeighbourBinIndex);

        }

      }

    }

    double[] res = new double[binValues.length];
    for (int binIndex = 0; binIndex < binValues.length; binIndex++) {
      res[binIndex] = binValues[binIndex] == null ? 0 : binValues[binIndex];
    }
    return res;

  }

  /**
   * sort the data points by their m/z value. This method should be called before using other search
   * methods to do binary search in logarithmic time.
   *
   * @param dataPoints spectrum that should be sorted
   */
  public static void sortDataPointsByMz(DataPoint[] dataPoints) {
    Arrays.sort(dataPoints, Comparator.comparingDouble(DataPoint::getMZ));
  }

  /**
   * Returns the index of the datapoint with lowest m/z within the given datapoints which is within
   * the given mass range
   *
   * @param dataPoints sorted(!) list of datapoints
   * @param mzRange    m/z range to search in
   * @return index of datapoint or -1, if no datapoint is in range
   */
  public static int findFirstFeatureWithin(DataPoint[] dataPoints, Range<Double> mzRange) {
    final int insertionPoint = Arrays.binarySearch(dataPoints,
        new SimpleDataPoint(mzRange.lowerEndpoint(), 0d),
        Comparator.comparingDouble(DataPoint::getMZ));
    if (insertionPoint < 0) {
      final int k = -insertionPoint - 1;
      if (k < dataPoints.length && mzRange.contains(dataPoints[k].getMZ())) {
        return k;
      } else {
        return -1;
      }
    } else {
      return insertionPoint;
    }
  }

  /**
   * Returns the index of the datapoint with largest m/z within the given datapoints which is within
   * the given mass range
   *
   * @param dataPoints sorted(!) list of datapoints
   * @param mzRange    m/z range to search in
   * @return index of datapoint or -1, if no datapoint is in range
   */
  public static int findLastFeatureWithin(DataPoint[] dataPoints, Range<Double> mzRange) {
    final int insertionPoint = Arrays.binarySearch(dataPoints,
        new SimpleDataPoint(mzRange.upperEndpoint(), 0d),
        Comparator.comparingDouble(DataPoint::getMZ));
    if (insertionPoint < 0) {
      final int k = -insertionPoint - 2;
      if (k >= 0 && mzRange.contains(dataPoints[k].getMZ())) {
        return k;
      } else {
        return -1;
      }
    } else {
      return insertionPoint;
    }
  }

  /**
   * Returns the index of the datapoint with highest intensity within the given datapoints which is
   * within the given mass range
   *
   * @param dataPoints sorted(!) list of datapoints
   * @param mzRange    m/z range to search in
   * @return index of datapoint or -1, if no datapoint is in range
   */
  public static int findMostIntenseFeatureWithin(DataPoint[] dataPoints, Range<Double> mzRange) {
    int k = findFirstFeatureWithin(dataPoints, mzRange);
    if (k < 0) {
      return -1;
    }
    int mostIntense = k;
    for (; k < dataPoints.length; ++k) {
      if (!mzRange.contains(dataPoints[k].getMZ())) {
        break;
      }
      if (dataPoints[k].getIntensity() > dataPoints[mostIntense].getIntensity()) {
        mostIntense = k;
      }
    }
    return mostIntense;
  }

  /**
   * Returns index of m/z value in a given array, which is closest to given value, limited by given
   * m/z tolerance. We assume the m/z array is sorted.
   *
   * @return index of best match, or -1 if no datapoint was found
   */
  public static int findClosestDatapoint(double key, double[] mzValues, double mzTolerance) {

    int index = Arrays.binarySearch(mzValues, key);

    if (index >= 0) {
      return index;
    }

    // Get "insertion point"
    index = (index * -1) - 1;

    // If key value is bigger than biggest m/z value in array
    if (index == mzValues.length) {
      index--;
    } else if (index > 0) {
      // Check insertion point value and previous one, see which one
      // is closer
      if (Math.abs(mzValues[index - 1] - key) < Math.abs(mzValues[index] - key)) {
        index--;
      }
    }

    // Check m/z tolerancee
    if (Math.abs(mzValues[index] - key) <= mzTolerance) {
      return index;
    }

    // Nothing was found
    return -1;

  }

  /**
   * Determines if the spectrum represented by given array of data points is centroided or
   * continuous (profile or thresholded). Profile spectra are easy to detect, because they contain
   * zero-intensity data points. However, distinguishing centroided from thresholded spectra is not
   * trivial. MZmine uses multiple checks for that purpose, as described in the code comments.
   */
  /*
   * Adapted from MSDK: https://github.com/msdk/msdk/blob/master/msdk-spectra/
   * msdk-spectra-spectrumtypedetection/src/main/java/io/github/
   * msdk/spectra/spectrumtypedetection/SpectrumTypeDetectionAlgorithm.java
   */
  public static MassSpectrumType detectSpectrumType(@NotNull double[] mzValues,
      double[] intensityValues) {

    // If the spectrum has less than 5 data points, it should be centroided.
    if (mzValues.length < 5) {
      return MassSpectrumType.CENTROIDED;
    }

    int basePeakIndex = 0;
    boolean hasZeroDataPoint = false;

    // Go through the data points and find the highest one
    int size = mzValues.length;
    for (int i = 0; i < size; i++) {

      // Update the maxDataPointIndex accordingly
      if (intensityValues[i] > intensityValues[basePeakIndex]) {
        basePeakIndex = i;
      }

      if (intensityValues[i] == 0.0) {
        hasZeroDataPoint = true;
      }
    }

    final double scanMzSpan = mzValues[size - 1] - mzValues[0];

    // Find the all data points around the base peak that have intensity
    // above half maximum
    final double halfIntensity = intensityValues[basePeakIndex] / 2.0;
    int leftIndex = basePeakIndex;
    while ((leftIndex > 0) && intensityValues[leftIndex - 1] > halfIntensity) {
      leftIndex--;
    }
    int rightIndex = basePeakIndex;
    while ((rightIndex < size - 1) && intensityValues[rightIndex + 1] > halfIntensity) {
      rightIndex++;
    }
    final double mainFeatureMzSpan = mzValues[rightIndex] - mzValues[leftIndex];
    final int mainFeatureDataPointCount = rightIndex - leftIndex + 1;

    // If the main feature has less than 3 data points above half intensity, it
    // indicates a centroid spectrum. Further, if the m/z span of the main
    // feature is more than 0.1% of the scan m/z range, it also indicates a
    // centroid spectrum. These criteria are empirical and probably not
    // bulletproof. However, it works for all the test cases we have.
    if ((mainFeatureDataPointCount < 3) || (mainFeatureMzSpan > (scanMzSpan / 1000.0))) {
      return MassSpectrumType.CENTROIDED;
    } else {
      if (hasZeroDataPoint) {
        return MassSpectrumType.PROFILE;
      } else {
        return MassSpectrumType.THRESHOLDED;
      }
    }

  }

  /**
   * Finds all MS/MS scans on MS2 level within given retention time range and with precursor m/z
   * within given m/z range
   *
   * @return stream sorted by default sorting (highest TIC)
   */
  public static Stream<Scan> streamAllMS2FragmentScans(@NotNull RawDataFile dataFile,
      @Nullable Range<Float> rtRange, @NotNull Range<Double> mzRange) {
    return streamAllMS2FragmentScans(dataFile, rtRange, mzRange, FragmentScanSorter.DEFAULT_TIC);
  }

  /**
   * Finds all MS/MS scans on MS2 level within given retention time range and with precursor m/z
   * within given m/z range. Applies sorting if sorter is not null
   *
   * @param sorter sorted stream see {@link FragmentScanSorter}. Unsorted if null
   * @return sorted stream
   */
  public static Stream<Scan> streamAllMS2FragmentScans(@NotNull RawDataFile dataFile,
      @Nullable Range<Float> rtRange, @NotNull Range<Double> mzRange,
      @Nullable Comparator<Scan> sorter) {

    final Stream<Scan> stream = dataFile.getScanNumbers(2).stream()
        .filter(s -> matchesMS2Scan(s, rtRange, mzRange));
    return sorter == null ? stream : stream.sorted(sorter);
  }

  /**
   * Finds all MS/MS scans on MS2 level within given retention time range and with precursor m/z
   * within given m/z range
   */
  public static Scan[] findAllMS2FragmentScans(RawDataFile dataFile, Range<Float> rtRange,
      Range<Double> mzRange) {
    return streamAllMS2FragmentScans(dataFile, rtRange, mzRange).toArray(Scan[]::new);
  }

  /**
   * Checks if scan precursor mz and rt is in ranges
   *
   * @param s tested scan
   * @return true if scan precursor mz is in range and rt
   */
  public static boolean matchesMS2Scan(Scan s, Range<Float> rtRange, Range<Double> mzRange) {
    if (rtRange != null && !rtRange.contains(s.getRetentionTime())) {
      return false;
    }
    final Double precursorMz = s.getPrecursorMz();
    return precursorMz != null && mzRange.contains(precursorMz);
  }

  /**
   * @param msLevel 0 for all scans
   */
  public static Stream<Scan> streamScans(RawDataFile dataFile, int msLevel) {
    return dataFile.getScanNumbers(msLevel).stream();
  }

  @Nullable
  public static List<PasefMsMsInfo> findMsMsInfos(IMSRawDataFile imsRawDataFile,
      Range<Double> mzRange, Range<Float> rtRange) {
    List<PasefMsMsInfo> featureMsMsInfos = new ArrayList<>();
    Collection<? extends Frame> ms2Frames = imsRawDataFile.getFrames(2, rtRange);
    for (Frame frame : ms2Frames) {
      Set<PasefMsMsInfo> frameMsMsInfos = frame.getImsMsMsInfos();
      for (PasefMsMsInfo msmsInfo : frameMsMsInfos) {
        if (mzRange.contains(msmsInfo.getIsolationMz())) {
          featureMsMsInfos.add(msmsInfo);
        }
      }
    }
    if (featureMsMsInfos.isEmpty()) {
      return null;
    }
    return featureMsMsInfos;
  }

  /**
   * Find the highest data point in array
   */
  public static @NotNull DataPoint findTopDataPoint(@NotNull DataPoint[] dataPoints) {

    DataPoint topDP = null;

    for (DataPoint dp : dataPoints) {
      if ((topDP == null) || (dp.getIntensity() > topDP.getIntensity())) {
        topDP = dp;
      }
    }

    return topDP;
  }

  /**
   * Find the highest data point index in array
   */
  public static int findTopDataPoint(@NotNull double[] intensityValues) {

    int basePeak = 0;
    for (int i = 0; i < intensityValues.length; i++) {

      if (intensityValues[i] > intensityValues[basePeak]) {
        basePeak = i;
      }
    }
    return basePeak;
  }

  /**
   * Find the m/z range of the data points in the array. We assume there is at least one data point,
   * and the data points are sorted by m/z.
   */
  public static @NotNull Range<Double> findMzRange(@NotNull DataPoint[] dataPoints) {

    assert dataPoints.length > 0;

    double lowMz = dataPoints[0].getMZ();
    double highMz = lowMz;
    for (int i = 1; i < dataPoints.length; i++) {
      if (dataPoints[i].getMZ() < lowMz) {
        lowMz = dataPoints[i].getMZ();
        continue;
      }
      if (dataPoints[i].getMZ() > highMz) {
        highMz = dataPoints[i].getMZ();
      }
    }

    return Range.closed(lowMz, highMz);
  }

  /**
   * Find the m/z range of the data points in the array. We assume there is at least one data point,
   * and the data points are sorted by m/z.
   */
  public static @NotNull Range<Double> findMzRange(@NotNull double[] mzValues) {

    assert mzValues.length > 0;

    double lowMz = mzValues[0];
    double highMz = lowMz;
    for (int i = 1; i < mzValues.length; i++) {
      if (mzValues[i] < lowMz) {
        lowMz = mzValues[i];
        continue;
      }
      if (mzValues[i] > highMz) {
        highMz = mzValues[i];
      }
    }

    return Range.closed(lowMz, highMz);
  }

  /**
   * Find the RT range of given scans. We assume there is at least one scan.
   */
  public static @NotNull Range<Float> findRtRange(@NotNull Scan[] scans) {

    assert scans.length > 0;

    float lowRt = scans[0].getRetentionTime();
    float highRt = lowRt;
    for (int i = 1; i < scans.length; i++) {
      if (scans[i].getRetentionTime() < lowRt) {
        lowRt = scans[i].getRetentionTime();
        continue;
      }
      if (scans[i].getRetentionTime() > highRt) {
        highRt = scans[i].getRetentionTime();
      }
    }

    return Range.closed(lowRt, highRt);
  }

  public static byte[] encodeDataPointsToBytes(DataPoint[] dataPoints) {
    ByteArrayOutputStream byteStream = new ByteArrayOutputStream();
    DataOutputStream featureStream = new DataOutputStream(byteStream);
    for (int i = 0; i < dataPoints.length; i++) {

      try {
        featureStream.writeDouble(dataPoints[i].getMZ());
        featureStream.writeDouble(dataPoints[i].getIntensity());
      } catch (IOException e) {
        e.printStackTrace();
      }
    }
    byte[] featureBytes = byteStream.toByteArray();
    return featureBytes;
  }

  public static char[] encodeDataPointsBase64(DataPoint[] dataPoints) {
    byte[] featureBytes = encodeDataPointsToBytes(dataPoints);
    char[] encodedData = Base64.getEncoder().encodeToString(featureBytes).toCharArray();
    return encodedData;
  }

  public static DataPoint[] decodeDataPointsFromBytes(byte[] bytes) {
    // each double is 8 bytes and we need one for m/z and one for intensity
    int dpCount = bytes.length / 2 / 8;

    // make a data input stream
    ByteArrayInputStream byteStream = new ByteArrayInputStream(bytes);
    DataInputStream featureStream = new DataInputStream(byteStream);

    DataPoint[] dataPoints = new DataPoint[dpCount];

    for (int i = 0; i < dataPoints.length; i++) {
      try {
        double mz = featureStream.readDouble();
        double intensity = featureStream.readDouble();
        dataPoints[i] = new SimpleDataPoint(mz, intensity);
      } catch (IOException e) {
        e.printStackTrace();
      }
    }

    return dataPoints;
  }

  public static DataPoint[] decodeDataPointsBase64(char[] encodedData) {
    byte[] bytes = Base64.getDecoder().decode(new String(encodedData));
    DataPoint[] dataPoints = decodeDataPointsFromBytes(bytes);
    return dataPoints;
  }

  public static Stream<Scan> streamAllFragmentScans(FeatureListRow row) {
    return row.getAllFragmentScans().stream();
  }

  /**
   * Sorted list (best first) of all MS2 fragmentation scans with n signals >= noiseLevel in the
   * specified or first massList, if none was specified
   *
   * @param row                all MS2 scans of all features in this row
   * @param noiseLevel
   * @param minNumberOfSignals
   * @param sort               the sorting property (best first, index=0)
   * @return
   */
  @NotNull
  public static List<Scan> listAllFragmentScans(FeatureListRow row, double noiseLevel,
      int minNumberOfSignals, ScanSortMode sort) throws MissingMassListException {
    List<Scan> scans = listAllFragmentScans(row, noiseLevel, minNumberOfSignals);
    // first entry is the best scan
    scans.sort(new ScanSorter(noiseLevel, sort).reversed());
    return scans;
  }

  /**
   * List of all MS2 fragmentation scans with n signals >= noiseLevel in the specified or first
   * massList, if none was specified
   *
   * @param row
   * @param noiseLevel
   * @param minNumberOfSignals
   * @return
   */
  @NotNull
  public static List<Scan> listAllFragmentScans(FeatureListRow row, double noiseLevel,
      int minNumberOfSignals) throws MissingMassListException {
    List<Scan> scans = row.getAllFragmentScans();
    return listAllScans(scans, noiseLevel, minNumberOfSignals);
  }

  /**
   * Sorted list of all MS1 {@link Feature#getRepresentativeScan()} of all features. scans with n
   * signals >= noiseLevel in the specified or first massList, if none was specified
   *
   * @param row                all representative MS1 scans of all features in this row
   * @param noiseLevel
   * @param minNumberOfSignals
   * @param sort               the sorting property (best first, index=0)
   * @return
   */
  @NotNull
  public static List<Scan> listAllMS1Scans(FeatureListRow row, double noiseLevel,
      int minNumberOfSignals, ScanSortMode sort) throws MissingMassListException {
    List<Scan> scans = listAllMS1Scans(row, noiseLevel, minNumberOfSignals);
    // first entry is the best scan
    scans.sort(Collections.reverseOrder(new ScanSorter(noiseLevel, sort)));
    return scans;
  }

  /**
   * List of all MS1 {@link Feature#getRepresentativeScan()} of all features. scans with n signals
   * >= noiseLevel in the specified or first massList, if none was specified
   *
   * @param row
   * @param noiseLevel
   * @param minNumberOfSignals
   * @return
   */
  @NotNull
  public static List<Scan> listAllMS1Scans(FeatureListRow row, double noiseLevel,
      int minNumberOfSignals) throws MissingMassListException {
    List<Scan> scans = getAllMostIntenseMS1Scans(row);
    return listAllScans(scans, noiseLevel, minNumberOfSignals);
  }

  /**
   * Array of all {@link Feature#getRepresentativeScan()} of all features
   *
   * @param row
   * @return
   */
  public static List<Scan> getAllMostIntenseMS1Scans(FeatureListRow row) {
    return row.getFeatures().stream().map(Feature::getRepresentativeScan).filter(Objects::nonNull)
        .toList();
  }

  /**
   * List of all scans with n signals >= noiseLevel in the specified or first massList, if none was
   * specified
   *
   * @param noiseLevel
   * @param minNumberOfSignals
   * @return
   */
  @NotNull
  public static List<Scan> listAllScans(List<Scan> scans, double noiseLevel, int minNumberOfSignals,
      ScanSortMode sort) throws MissingMassListException {
    List<Scan> filtered = listAllScans(scans, noiseLevel, minNumberOfSignals);
    // first entry is the best scan
    filtered.sort(Collections.reverseOrder(new ScanSorter(noiseLevel, sort)));
    return filtered;
  }

  /**
   * List of all scans with n signals >= noiseLevel in the specified or first massList, if none was
   * specified
   *
   * @param noiseLevel
   * @param minNumberOfSignals
   * @return
   */
  @NotNull
  public static List<Scan> listAllScans(List<Scan> scans, double noiseLevel, int minNumberOfSignals)
      throws MissingMassListException {
    List<Scan> filtered = new ArrayList<>();
    for (Scan scan : scans) {
      // find mass list: with name or first
      final MassList massList = scan.getMassList();
      if (massList == null) {
        throw new MissingMassListException(scan);
      }

      // minimum number of signals >= noiseLevel
      int signals = getNumberOfSignals(massList, noiseLevel);
      if (signals >= minNumberOfSignals) {
        filtered.add(scan);
      }
    }
    return filtered;
  }


  public static List<PrecursorIonTree> getMSnFragmentTrees(RawDataFile raw) {
    return getMSnFragmentTrees(raw, new MZTolerance(0.015, 20));
  }

  public static List<PrecursorIonTree> getMSnFragmentTrees(RawDataFile raw, MZTolerance mzTol) {
    return getMSnFragmentTrees(raw, mzTol, null);
  }

  public static List<PrecursorIonTree> getMSnFragmentTrees(RawDataFile raw, MZTolerance mzTol,
      AtomicDouble progress) {
    // at any time in the flow there should only be the latest precursor with the same m/z
    MZToleranceRangeMap<PrecursorIonTreeNode> ms2Nodes = new MZToleranceRangeMap<>(mzTol);

    PrecursorIonTreeNode parent = null;
    final int totalScans = raw.getNumOfScans();

    for (Scan scan : raw.getScans()) {
      if (scan.getMSLevel() <= 1) {
        continue;
      }
      // add MS2 scans to existing or create new
      if (scan.getMSLevel() == 2) {
        Double ms2PrecursorMz = scan.getPrecursorMz();
        if (ms2PrecursorMz != null) {
          PrecursorIonTreeNode node = ms2Nodes.computeIfAbsent(ms2PrecursorMz,
              (key) -> new PrecursorIonTreeNode(2, ms2PrecursorMz, null));
          node.addFragmentScan(scan);
        }
      } else if (scan.getMsMsInfo() instanceof MSnInfoImpl msn) {
        // add MSn scans to MS2 precursor
        Double ms2PrecursorMz = msn.getMS2PrecursorMz();
        if ((parent = ms2Nodes.get(ms2PrecursorMz)) != null) {
          boolean added = parent.addChildFragmentScan(scan, msn);
          if (!added) {
            logger.warning(
                () -> String.format("Scan#%d was not added to parent %.4f", scan.getScanNumber(),
                    ms2PrecursorMz));
          }
        } else {
          logger.warning(
              () -> String.format("Scan#%d: Cannot find MS2 precursor scan for m/z: %.4f",
                  scan.getScanNumber(), ms2PrecursorMz));
        }
        //
        if (progress != null) {
          progress.addAndGet(1d / totalScans);
        }
      }
    }
    // get all values
    List<PrecursorIonTree> result = ms2Nodes.asMapOfRanges().values().stream()
        .map(PrecursorIonTree::new).sorted().toList();
    // sort
    result.forEach(PrecursorIonTree::sort);
    return result;
  }

  private static long getMzKey(double precursorMZ) {
    return Math.round(precursorMZ * DEFAULT_PRECURSOR_MZ_TOLERANCE);
  }

  /**
   * Sum of intensity of all data points >= noiseLevel
   *
   * @param data
   * @param noiseLevel
   * @return
   */
  public static double getTIC(DataPoint[] data, double noiseLevel) {
    return Stream.of(data).mapToDouble(DataPoint::getIntensity).filter(i -> i >= noiseLevel).sum();
  }

  /**
   * threshold: keep data points >= noiseLevel
   *
   * @param data
   * @param noiseLevel
   * @return
   */
  public static DataPoint[] getFiltered(DataPoint[] data, double noiseLevel) {
    return Stream.of(data).filter(dp -> dp.getIntensity() >= noiseLevel).toArray(DataPoint[]::new);
  }

  /**
   * below threshold: keep data points < noiseLevel
   *
   * @param data
   * @param noiseLevel
   * @return
   */
  public static DataPoint[] getBelowThreshold(DataPoint[] data, double noiseLevel) {
    return Stream.of(data).filter(dp -> dp.getIntensity() < noiseLevel).toArray(DataPoint[]::new);
  }

  /**
   * Number of signals >=noiseLevel
   *
   * @param data
   * @param noiseLevel
   * @return
   */
  public static int getNumberOfSignals(DataPoint[] data, double noiseLevel) {
    int n = 0;
    for (DataPoint dp : data) {
      if (dp.getIntensity() >= noiseLevel) {
        n++;
      }
    }
    return n;
  }


  /**
   * Sum of intensity of all data points >= noiseLevel
   *
   * @param spec
   * @param noiseLevel
   * @return
   */
  public static double getTIC(MassSpectrum spec, double noiseLevel) {
    int size = spec.getNumberOfDataPoints();
    double sum = 0;
    for (int i = 0; i < size; i++) {
      double intensity = spec.getIntensityValue(i);
      if (intensity >= noiseLevel) {
        sum += intensity;
      }
    }
    return sum;
  }

  /**
   * Number of signals >=noiseLevel
   *
   * @param spec
   * @param noiseLevel
   * @return
   */
  public static int getNumberOfSignals(MassSpectrum spec, double noiseLevel) {
    int size = spec.getNumberOfDataPoints();
    int n = 0;
    for (int i = 0; i < size; i++) {
      if (spec.getIntensityValue(i) >= noiseLevel) {
        n++;
      }
    }
    return n;
  }

  /**
   * Finds the first MS1 scan preceding the given MS2 scan. If no such scan exists, returns null.
   */
  public static @Nullable Scan findPrecursorScan(@NotNull Scan scan) {
    final RawDataFile dataFile = scan.getDataFile();
    final List<Scan> scanNumbers = dataFile.getScans();

    int startIndex = scanNumbers.indexOf(scan);

    for (int i = startIndex; i >= 0; i--) {
      Scan s = scanNumbers.get(i);
      if (s.getMSLevel() == 1) {
        return s;
      }
    }

    // Didn't find any MS1 scan
    return null;
  }

  @Nullable
  public static Scan findPrecursorScanForMerged(@NotNull MergedMsMsSpectrum merged,
      MZTolerance mzTolerance) {
    final List<MassSpectrum> sourceSpectra = merged.getSourceSpectra();
    if (sourceSpectra.stream().allMatch(s -> s instanceof MobilityScan)) {
      // this was an IMS file, so scans have been merged

      final List<MobilityScan> mobilityScans = sourceSpectra.stream()
          .<MobilityScan>mapMulti((s, consumer) -> consumer.accept(((MobilityScan) s))).toList();
      final double lowestMobility = mobilityScans.stream().mapToDouble(MobilityScan::getMobility)
          .min().orElse(0d);
      final double highestMobility = mobilityScans.stream().mapToDouble(MobilityScan::getMobility)
          .max().orElse(mobilityScans.get(0).getFrame().getMobilityRange().upperEndpoint());
      final Range<Double> mobilityRange = Range.closed(lowestMobility, highestMobility);

      // get the MS2 frames - usually this should be one, but we also provide the option to merge
      // all MS/MS scans for a precursor together
      final List<Frame> ms2Frames = mobilityScans.stream().map(MobilityScan::getFrame).distinct()
          .toList();
      final List<Frame> ms1Frames = ms2Frames.stream()
          .map(scan -> (Frame) ScanUtils.findPrecursorScan(scan)).filter(Objects::nonNull).toList();

      final List<MobilityScan> ms1MobilityScans = ms1Frames.stream()
          .<MobilityScan>mapMulti((f, c) -> {
            for (var mobscan : f.getMobilityScans()) {
              if (mobilityRange.contains(mobscan.getMobility())) {
                c.accept(mobscan);
              }
            }
          }).toList();

      return SpectraMerging.mergeSpectra(ms1MobilityScans, mzTolerance, null);
    } else {
      logger.warning(() -> "Unknown merged spectrum type. Please contact the developers.");
      return null;
    }
  }

  /**
   * Finds the first MS1 scan succeeding the given MS2 scan. If no such scan exists, returns null.
   */
  @Nullable
  public static Scan findSucceedingPrecursorScan(@NotNull Scan scan) {
    assert scan != null;
    final RawDataFile dataFile = scan.getDataFile();
    final List<Scan> scanNumbers = dataFile.getScans();

    int startIndex = scanNumbers.indexOf(scan);

    for (int i = startIndex; i < scanNumbers.size(); i++) {
      Scan s = scanNumbers.get(i);
      if (s.getMSLevel() == 1) {
        return s;
      }
    }

    // Didn't find any MS1 scan
    return null;
  }

  @Nullable
  public static Scan findSucceedingPrecursorScanForMerged(@NotNull MergedMsMsSpectrum merged,
      MZTolerance mzTolerance) {
    final List<MassSpectrum> sourceSpectra = merged.getSourceSpectra();
    if (sourceSpectra.stream().allMatch(s -> s instanceof MobilityScan)) {
      // this was an IMS file, so scans have been merged

      final List<MobilityScan> mobilityScans = sourceSpectra.stream()
          .<MobilityScan>mapMulti((s, consumer) -> consumer.accept(((MobilityScan) s))).toList();
      final double lowestMobility = mobilityScans.stream().mapToDouble(MobilityScan::getMobility)
          .min().orElse(0d);
      final double highestMobility = mobilityScans.stream().mapToDouble(MobilityScan::getMobility)
          .max().orElse(mobilityScans.get(0).getFrame().getMobilityRange().upperEndpoint());
      final Range<Double> mobilityRange = Range.closed(lowestMobility, highestMobility);

      // get the MS2 frames - usually this should be one, but we also provide the option to merge
      // all MS/MS scans for a precursor together
      final List<Frame> ms2Frames = mobilityScans.stream().map(MobilityScan::getFrame).distinct()
          .toList();
      final List<Frame> ms1Frames = ms2Frames.stream()
          .map(scan -> (Frame) ScanUtils.findSucceedingPrecursorScan(scan)).filter(Objects::nonNull)
          .toList();

      final List<MobilityScan> ms1MobilityScans = ms1Frames.stream()
          .<MobilityScan>mapMulti((f, c) -> {
            for (var mobscan : f.getMobilityScans()) {
              if (mobilityRange.contains(mobscan.getMobility())) {
                c.accept(mobscan);
              }
            }
          }).toList();

      return SpectraMerging.mergeSpectra(ms1MobilityScans, mzTolerance, null);
    } else {
      logger.warning(() -> "Unknown merged spectrum type. Please contact the developers.");
      return null;
    }
  }

  /**
   * Selects best N MS/MS scans from a feature list row
   */
  public static @NotNull Collection<Scan> selectBestMS2Scans(@NotNull FeatureListRow row,
      @NotNull Integer topN) throws MissingMassListException {
    final @NotNull List<Scan> allMS2Scans = row.getAllFragmentScans();
    return selectBestMS2Scans(allMS2Scans, topN);
  }

  /**
   * Selects best N MS/MS scans from a collection of scans
   */
  public static @NotNull Collection<Scan> selectBestMS2Scans(@NotNull Collection<Scan> scans,
      @NotNull Integer topN) throws MissingMassListException {
    assert scans != null;
    assert topN != null;

    // Keeps MS2 scans sorted by decreasing quality
    // Filter top N scans into an immutable list
    return scans.stream().sorted(new ScanSorter(0, ScanSortMode.MAX_TIC)).limit(topN).toList();
  }

  /**
   * Move the mass window given by binRange across the spectrum, keep only the
   * numberOfFeaturesPerBin most intense features within the window. This is a very simple and
   * robust method to remove most noise in the spectrum without having to estimate any noise
   * intensity parameter.
   *
   * @param dataPoints             spectrum
   * @param binRange               sliding mass window. Is shifted in each step by its width.
   * @param numberOfFeaturesPerBin number of features to keep within the sliding mass window
   * @return
   */
  public static DataPoint[] extractMostIntenseFeaturesAcrossMassRange(DataPoint[] dataPoints,
      Range<Double> binRange, int numberOfFeaturesPerBin) {
    double offset = binRange.lowerEndpoint();
    final double width = binRange.upperEndpoint() - binRange.lowerEndpoint();
    final HashMap<Integer, List<DataPoint>> bins = new HashMap<>();
    for (DataPoint p : dataPoints) {
      final int bin = (int) Math.floor((p.getMZ() - offset) / width);
      if (bin >= 0) {
        bins.computeIfAbsent(bin, (x) -> new ArrayList<>()).add(p);
      }
    }
    final List<DataPoint> finalDataPoints = new ArrayList<>();
    for (Integer bin : bins.keySet()) {
      List<DataPoint> list = bins.get(bin);
      list.sort((u, v) -> Double.compare(v.getIntensity(), u.getIntensity()));
      for (int i = 0; i < Math.min(list.size(), numberOfFeaturesPerBin); ++i) {
        finalDataPoints.add(list.get(i));
      }
    }
    DataPoint[] spectrum = finalDataPoints.toArray(new DataPoint[0]);
    sortDataPointsByMz(spectrum);
    return spectrum;
  }

  /**
   * Generalization of the cosine similarity for high resolution. See Algorithmic Mass Spectrometry
   * by Sebastian Böcker, chapter 4.2 While the cosine similarity transforms the spectrum into a
   * finite dimensional vector, the probability product transforms it into a mixture of continuous
   * gaussians.
   * <p>
   * As for cosine similarity it is recommended to first take the square root of all feature
   * intensities, before calling this method.
   *
   * @param scanLeft                   the first spectrum
   * @param scanRight                  the second spectrum
   * @param expectedMassDeviationInPPM the width of the gaussians (corresponds to the expected mass
   *                                   deviation). Rather use a larger than a small value! Value is
   *                                   given in ppm and Dalton.
   * @param noiseLevel                 the lowest intensity for a feature to be considered
   * @param mzRange                    the m/z range in which the features are compared. use null
   *                                   for the whole spectrum
   */
  public static double probabilityProduct(DataPoint[] scanLeft, DataPoint[] scanRight,
      MZTolerance expectedMassDeviationInPPM, double noiseLevel, @Nullable Range<Double> mzRange) {
    double d = probabilityProductUnnormalized(scanLeft, scanRight, expectedMassDeviationInPPM,
        noiseLevel, mzRange);
    double l = probabilityProductUnnormalized(scanLeft, scanLeft, expectedMassDeviationInPPM,
        noiseLevel, mzRange);
    double r = probabilityProductUnnormalized(scanRight, scanRight, expectedMassDeviationInPPM,
        noiseLevel, mzRange);
    return d / Math.sqrt(l * r);

  }

  /**
   * Calculates the probability product without normalization. Usually, this method is only useful
   * if you plan to normalize the spectra (or value) yourself.
   *
   * @see #probabilityProduct(DataPoint[], DataPoint[], MZTolerance, double, Range)
   */
  public static double probabilityProductUnnormalized(DataPoint[] scanLeft, DataPoint[] scanRight,
      MZTolerance expectedMassDeviationInPPM, double noiseLevel, @Nullable Range<Double> mzRange) {
    int i, j;
    double score = 0d;
    final int nl, nr;// =left.length, nr=right.length;
    if (mzRange == null) {
      nl = scanLeft.length;
      nr = scanRight.length;
      i = 0;
      j = 0;
    } else {
      nl = findLastFeatureWithin(scanLeft, mzRange) + 1;
      nr = findLastFeatureWithin(scanRight, mzRange) + 1;
      i = findFirstFeatureWithin(scanLeft, mzRange);
      j = findFirstFeatureWithin(scanRight, mzRange);
      if (i < 0 || j < 0) {
        return 0d;
      }
    }
    // gaussians are set to zero above allowedDifference to speed up
    // computation
    final double allowedDifference = expectedMassDeviationInPPM.getMzToleranceForMass(1000d) * 5;
    while (i < nl && j < nr) {
      DataPoint lp = scanLeft[i];
      if (lp.getIntensity() < noiseLevel) {
        ++i;
        continue;
      }
      DataPoint rp = scanRight[j];
      if (rp.getIntensity() < noiseLevel) {
        ++j;
        continue;
      }
      final double difference = lp.getMZ() - rp.getMZ();
      if (Math.abs(difference) <= allowedDifference) {
        final double mzabs = expectedMassDeviationInPPM.getMzToleranceForMass(
            Math.round((lp.getMZ() + rp.getMZ()) / 2d));
        final double variance = mzabs * mzabs;
        double matchScore = probabilityProductScore(lp, rp, variance);
        score += matchScore;
        for (int k = i + 1; k < nl; ++k) {
          DataPoint lp2 = scanLeft[k];
          final double difference2 = lp2.getMZ() - rp.getMZ();
          if (Math.abs(difference2) <= allowedDifference) {
            matchScore = probabilityProductScore(lp2, rp, variance);
            score += matchScore;
          } else {
            break;
          }
        }
        for (int l = j + 1; l < nr; ++l) {
          DataPoint rp2 = scanRight[l];
          final double difference2 = lp.getMZ() - rp2.getMZ();
          if (Math.abs(difference2) <= allowedDifference) {
            matchScore = probabilityProductScore(lp, rp2, variance);
            score += matchScore;
          } else {
            break;
          }
        }
        ++i;
        ++j;
      } else if (difference > 0) {
        ++j;

      } else {
        ++i;
      }
    }
    return score;
  }

  /**
   * Calculates the product of the integrals of two gaussians centered in lp and rp with given
   * variance
   */
  private static double probabilityProductScore(DataPoint lp, DataPoint rp, double variance) {
    final double mzDiff = Math.abs(lp.getMZ() - rp.getMZ());
    final double constTerm = 1.0 / (Math.PI * variance * 4);
    final double propOverlap = constTerm * Math.exp(-(mzDiff * mzDiff) / (4 * variance));
    return (lp.getIntensity() * rp.getIntensity()) * propOverlap;
  }

  /**
   * Converts DataPoint ion mz to int.
   * <p>
   * Function adapted from module: adap.mspexport.
   *
   * @param dataPoints spectra to convert.
   * @param intMode    conversion method: MAX or SUM.
   * @return DataPoint array converted to integers.
   */
  public static DataPoint[] integerDataPoints(final DataPoint[] dataPoints,
      final IntegerMode intMode) {

    int size = dataPoints.length;

    Map<Double, Double> integerDataPoints = new HashMap<>();

    for (int i = 0; i < size; ++i) {
      double mz = Math.round(dataPoints[i].getMZ());
      double intensity = dataPoints[i].getIntensity();
      Double prevIntensity = integerDataPoints.get(mz);
      if (prevIntensity == null) {
        prevIntensity = 0.0;
      }

      switch (intMode) {
        case MAX:
          integerDataPoints.put(mz, prevIntensity + intensity);
          break;
        case SUM:
          integerDataPoints.put(mz, Math.max(prevIntensity, intensity));
          break;
      }
    }

    DataPoint[] result = new DataPoint[integerDataPoints.size()];
    int count = 0;
    for (Map.Entry<Double, Double> e : integerDataPoints.entrySet()) {
      result[count++] = new SimpleDataPoint(e.getKey(), e.getValue());
    }

    return result;
  }

  /**
   * @param dataPoints Sorted (by mz, ascending) array of data points
   * @param mzRange
   * @return
   */
  @NotNull
  public static DataPoint[] getDataPointsByMass(@NotNull DataPoint[] dataPoints,
      @NotNull Range<Double> mzRange) {

    int startIndex, endIndex;
    for (startIndex = 0; startIndex < dataPoints.length; startIndex++) {
      if (dataPoints[startIndex].getMZ() >= mzRange.lowerEndpoint()) {
        break;
      }
    }

    for (endIndex = startIndex; endIndex < dataPoints.length; endIndex++) {
      if (dataPoints[endIndex].getMZ() > mzRange.upperEndpoint()) {
        break;
      }
    }

    DataPoint[] pointsWithinRange = new DataPoint[endIndex - startIndex];

    // Copy the relevant points
    System.arraycopy(dataPoints, startIndex, pointsWithinRange, 0, endIndex - startIndex);

    return pointsWithinRange;
  }

  /**
   * Most abundant n signals
   *
   * @param scan
   * @param n
   * @return
   */
  public static DataPoint[] getMostAbundantSignals(DataPoint[] scan, int n) {
    if (scan.length <= n) {
      return scan;
    } else {
      Arrays.sort(scan,
          new DataPointSorter(SortingProperty.Intensity, SortingDirection.Descending));
      return Arrays.copyOf(scan, n);
    }
  }

  /**
   * Calculates an array of neutral losses relative to the precursor mz
   *
   * @param dps         data points to be inverted
   * @param precursorMZ
   * @return neutral loss array
   */
  public static DataPoint[] getNeutralLossSpectrum(DataPoint[] dps, double precursorMZ) {
    return getNeutralLossSpectrum(Arrays.stream(dps), precursorMZ);
  }

  /**
   * Calculates an array of neutral losses relative to the precursor mz
   *
   * @param dps         data points to be inverted
   * @param precursorMZ
   * @return neutral loss array
   */
  public static DataPoint[] getNeutralLossSpectrum(List<DataPoint> dps, double precursorMZ) {
    return getNeutralLossSpectrum(dps.stream(), precursorMZ);
  }

  /**
   * Calculates an array of neutral losses relative to the precursor mz
   *
   * @param dps         data points to be inverted
   * @param precursorMZ
   * @return neutral loss array
   */
  public static DataPoint[] getNeutralLossSpectrum(Stream<DataPoint> dps, double precursorMZ) {
    return dps.map(d -> new SimpleDataPoint(precursorMZ - d.getMZ(), d.getIntensity()))
        .toArray(DataPoint[]::new);
  }

  /**
   * Remove all data points within mz and tolerance
   *
   * @param dps       original data points
   * @param mz        the filter center
   * @param tolerance the filter tolerance
   * @return a new filtered array
   */
  public static DataPoint[] removeSignals(DataPoint[] dps, double mz, MZTolerance tolerance) {
    Range<Double> range = tolerance.getToleranceRange(mz);
    return Arrays.stream(dps).filter(dp -> !range.contains(dp.getMZ())).toArray(DataPoint[]::new);
  }

  /**
   * Filters the raw mz + intensity data of a scan to remove neighbouring zeros.
   *
   * @param scan The scan, [][0] are mzs, [][1] are intensities
   * @return A multidimensional array with the filtered values. [][0] are mzs, [][1] are
   * intensities.
   */
  public static double[][] removeExtraZeros(double[][] scan) {
    // remove all extra zeros
    final int numDp = scan.length;
    final TDoubleArrayList filteredMzs = new TDoubleArrayList();
    final TDoubleArrayList filteredIntensities = new TDoubleArrayList();
    filteredMzs.add(scan[0][0]);
    filteredIntensities.add(scan[0][1]);
    for (int i = 1; i < numDp - 1;
        i++) { // previous , this and next are zero --> do not add this data point
      if (scan[i - 1][1] != 0 || scan[i][1] != 0 || scan[i + 1][1] != 0) {
        filteredMzs.add(scan[i][0]);
        filteredIntensities.add(scan[i][1]);
      }
    }
    filteredMzs.add(scan[numDp - 1][0]);
    filteredIntensities.add(scan[numDp - 1][1]);

    //Convert the ArrayList to an array.
    double[][] filteredScan = new double[filteredMzs.size()][2];
    for (int i = 0; i < filteredMzs.size(); i++) {
      filteredScan[i][0] = filteredMzs.get(i);
      filteredScan[i][1] = filteredIntensities.get(i);
    }

    return filteredScan;
  }

  /**
   * Calculates the spectral entropy given by <p></p> S = -SUM_p(I_p * ln(I_p)) <p></p> p = peak
   * index in the spectrum.
   * <a href="https://www.nature.com/articles/s41592-021-01331-z#Sec9">Reference</a>>
   *
   * @return The normalized spectral entropy. {@link Double#POSITIVE_INFINITY} if there is no TIC or
   * no ions in the spectrum.
   */
  public static double getSpectralEntropy(@NotNull final MassSpectrum spectrum) {
    final Double tic = spectrum.getTIC();
    if (tic == null || spectrum.getNumberOfDataPoints() == 0) {
      return Double.POSITIVE_INFINITY;
    }

    double spectralEntropy = 0d;
    for (int i = 0; i < spectrum.getNumberOfDataPoints(); i++) {
      final double normalizedIntensity = spectrum.getIntensityValue(i) / tic;
      spectralEntropy += normalizedIntensity * Math.log(normalizedIntensity);
    }
    return -spectralEntropy;
  }

  /**
   * @return The spectral entropy normalized to the number of signals in a spectrum.
   * @see #getSpectralEntropy(MassSpectrum)
   */
  public static double getNormalizedSpectralEntropy(@NotNull final MassSpectrum spectrum) {
    return getSpectralEntropy(spectrum) / Math.log(spectrum.getNumberOfDataPoints());
  }

  /**
   * Calculates the weighted spectral entropy given by <p></p> S = -SUM_p(I_p * ln(I_p)) <p></p> p =
   * peak index in the spectrum.
   * <a href="https://www.nature.com/articles/s41592-021-01331-z#Sec9">Reference</a>>
   * For entropies S < 3, the intensities are reweighted.
   *
   * @return The weighted spectral entropy. {@link Double#POSITIVE_INFINITY} if there is no TIC or
   * no ions in the spectrum.
   */
  public static double getWeightedSpectralEntropy(@NotNull final MassSpectrum spectrum) {
    final double entropy = getSpectralEntropy(spectrum);
    if (entropy > 3) { // also matches Double.Positive_Infinity (= no ions)
      return entropy;
    }

    final double[] weightedIntensities = new double[spectrum.getNumberOfDataPoints()];
    double tic = 0d;
    for (int i = 0; i < spectrum.getNumberOfDataPoints(); i++) {
      weightedIntensities[i] = Math.pow(spectrum.getIntensityValue(i), 0.25 + entropy * 0.25);
      tic += weightedIntensities[i];
    }

    double spectralEntropy = 0d;
    for (int i = 0; i < weightedIntensities.length; i++) {
      final double normalizedIntensity = weightedIntensities[i] / tic;
      spectralEntropy += normalizedIntensity * Math.log(normalizedIntensity);
    }
    return spectralEntropy;
  }

  /**
   * @return The spectral entropy normalized to the number of signals in a spectrum.
   * @see #getWeightedSpectralEntropy(MassSpectrum)
   */
<<<<<<< HEAD
  public static double getWeightedNormalizedSpectralEntropy(@NotNull final MassSpectrum spectrum) {
=======
  public static double getNormalizedWeightedSpectralEntropy(@NotNull final MassSpectrum spectrum) {
>>>>>>> d002f80c
    return getWeightedSpectralEntropy(spectrum) / Math.log(spectrum.getNumberOfDataPoints());
  }

  /**
   * Binning modes
   */
  public enum BinningType {
    SUM, MAX, MIN, AVG
  }


  /**
   * Integer conversion methods.
   */
  public enum IntegerMode {

    SUM("Merging mode: Sum"), MAX("Merging mode: Maximum");

    private final String intMode;

    IntegerMode(String intMode) {
      this.intMode = intMode;
    }

    @Override
    public String toString() {
      return this.intMode;
    }
  }
}<|MERGE_RESOLUTION|>--- conflicted
+++ resolved
@@ -1715,11 +1715,7 @@
    * @return The spectral entropy normalized to the number of signals in a spectrum.
    * @see #getWeightedSpectralEntropy(MassSpectrum)
    */
-<<<<<<< HEAD
-  public static double getWeightedNormalizedSpectralEntropy(@NotNull final MassSpectrum spectrum) {
-=======
   public static double getNormalizedWeightedSpectralEntropy(@NotNull final MassSpectrum spectrum) {
->>>>>>> d002f80c
     return getWeightedSpectralEntropy(spectrum) / Math.log(spectrum.getNumberOfDataPoints());
   }
 
