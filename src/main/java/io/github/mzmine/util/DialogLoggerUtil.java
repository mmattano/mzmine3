/*
 * Copyright (c) 2004-2022 The MZmine Development Team
 *
 * Permission is hereby granted, free of charge, to any person
 * obtaining a copy of this software and associated documentation
 * files (the "Software"), to deal in the Software without
 * restriction, including without limitation the rights to use,
 * copy, modify, merge, publish, distribute, sublicense, and/or sell
 * copies of the Software, and to permit persons to whom the
 * Software is furnished to do so, subject to the following
 * conditions:
 *
 * The above copyright notice and this permission notice shall be
 * included in all copies or substantial portions of the Software.
 *
 * THE SOFTWARE IS PROVIDED "AS IS", WITHOUT WARRANTY OF ANY KIND,
 * EXPRESS OR IMPLIED, INCLUDING BUT NOT LIMITED TO THE WARRANTIES
 * OF MERCHANTABILITY, FITNESS FOR A PARTICULAR PURPOSE AND
 * NONINFRINGEMENT. IN NO EVENT SHALL THE AUTHORS OR COPYRIGHT
 * HOLDERS BE LIABLE FOR ANY CLAIM, DAMAGES OR OTHER LIABILITY,
 * WHETHER IN AN ACTION OF CONTRACT, TORT OR OTHERWISE, ARISING
 * FROM, OUT OF OR IN CONNECTION WITH THE SOFTWARE OR THE USE OR
 * OTHER DEALINGS IN THE SOFTWARE.
 */

package io.github.mzmine.util;

import java.util.Optional;
import javafx.animation.KeyFrame;
import javafx.animation.Timeline;
import javafx.geometry.Insets;
import javafx.scene.control.Alert;
import javafx.scene.control.Alert.AlertType;
import javafx.scene.control.ButtonType;
import javafx.scene.layout.HBox;
import javafx.scene.text.Text;
import javafx.util.Duration;

public class DialogLoggerUtil {

  /*
   * Dialogs
   */
  public static void showErrorDialog(String message, Exception e) {
    Alert alert = new Alert(AlertType.ERROR, message + " \n" + e.getMessage());
    alert.showAndWait();
  }

  public static void showErrorDialog(String title, String message) {
    Alert alert = new Alert(AlertType.ERROR, null);
    alert.setTitle(title);
    // seems like a good size for the dialog message when an old batch is loaded into new version
    Text label = new Text(message);
    label.setWrappingWidth(415);
    HBox box = new HBox(label);
    box.setPadding(new Insets(5));
    alert.getDialogPane().setContent(box);
    alert.showAndWait();
  }

  public static void showMessageDialog(String title, String message) {
<<<<<<< HEAD
    Alert alert = new Alert(AlertType.INFORMATION, message);
    alert.setHeaderText(title);
=======
    Alert alert = new Alert(AlertType.INFORMATION, null);
>>>>>>> 2c87cdd4
    alert.setTitle(title);
    alert.setHeaderText(title);
    // seems like a good size for the dialog message when an old batch is loaded into new version
    Text label = new Text(message);
    label.setWrappingWidth(415);
    HBox box = new HBox(label);
    box.setPadding(new Insets(5));
    alert.getDialogPane().setContent(box);
    alert.showAndWait();
  }

  public static boolean showDialogYesNo(String title, String message) {
    Alert alert = new Alert(AlertType.CONFIRMATION, message, ButtonType.YES, ButtonType.NO);
    alert.setTitle(title);
    Optional<ButtonType> result = alert.showAndWait();
    return (result.isPresent() && result.get() == ButtonType.YES);
  }

  /**
   * shows a message dialog just for a few given milliseconds
   *
   * @param title
   * @param message
   * @param time
   */
  public static void showMessageDialogForTime(String title, String message, long time) {
    Alert alert = new Alert(AlertType.INFORMATION, message);
    alert.setTitle(title);
    alert.show();
    Timeline idleTimer = new Timeline(new KeyFrame(Duration.millis(time), e -> alert.hide()));
    idleTimer.setCycleCount(1);
    idleTimer.play();
  }

}<|MERGE_RESOLUTION|>--- conflicted
+++ resolved
@@ -59,12 +59,7 @@
   }
 
   public static void showMessageDialog(String title, String message) {
-<<<<<<< HEAD
-    Alert alert = new Alert(AlertType.INFORMATION, message);
-    alert.setHeaderText(title);
-=======
     Alert alert = new Alert(AlertType.INFORMATION, null);
->>>>>>> 2c87cdd4
     alert.setTitle(title);
     alert.setHeaderText(title);
     // seems like a good size for the dialog message when an old batch is loaded into new version
