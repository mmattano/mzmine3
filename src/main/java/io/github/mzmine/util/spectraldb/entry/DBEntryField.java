--- conflicted
+++ resolved
@@ -67,11 +67,7 @@
   PRINCIPAL_INVESTIGATOR, DATA_COLLECTOR, SOFTWARE,
 
   // Dataset ID is for MassIVE or other repositories
-<<<<<<< HEAD
-  DATASET_ID, USI, SCAN_NUMBER(Integer.class), SPLASH,
-=======
   DATASET_ID, FILENAME, USI, SCAN_NUMBER(Integer.class), DATAFILE_COLON_SCAN_NUMBER, SPLASH,
->>>>>>> 3d2a7d2b
 
   // Quality measures in wrapper object
   QUALITY, // individual properties
@@ -181,11 +177,11 @@
    */
   public Class<? extends DataType> getDataType() {
     return switch (this) {
-<<<<<<< HEAD
-      case ACQUISITION, SOFTWARE, CAS, COMMENT, DESCRIPTION, DATA_COLLECTOR, INSTRUMENT, INSTRUMENT_TYPE, POLARITY, ION_SOURCE, PRINCIPAL_INVESTIGATOR, PUBMED, PUBCHEM, CHEMSPIDER, MONA_ID, GNPS_ID, ENTRY_ID, SYNONYMS, RESOLUTION, FRAGMENTATION_METHOD, QUALITY, QUALITY_CHIMERIC ->
-=======
-      case ACQUISITION, SOFTWARE, CAS, COMMENT, DESCRIPTION, DATA_COLLECTOR, INSTRUMENT, INSTRUMENT_TYPE, POLARITY, ION_SOURCE, PRINCIPAL_INVESTIGATOR, PUBMED, PUBCHEM, CHEMSPIDER, MONA_ID, GNPS_ID, ENTRY_ID, SYNONYMS, RESOLUTION, FRAGMENTATION_METHOD, DATAFILE_COLON_SCAN_NUMBER, QUALITY_CHIMERIC, FILENAME, SIRIUS_MERGED_SCANS, SIRIUS_MERGED_STATS ->
->>>>>>> 3d2a7d2b
+      case ACQUISITION, SOFTWARE, CAS, COMMENT, DESCRIPTION, DATA_COLLECTOR, INSTRUMENT, //
+          INSTRUMENT_TYPE, POLARITY, ION_SOURCE, PRINCIPAL_INVESTIGATOR, PUBMED, PUBCHEM,  //
+          CHEMSPIDER, MONA_ID, GNPS_ID, ENTRY_ID, SYNONYMS, RESOLUTION, FRAGMENTATION_METHOD, //
+          DATAFILE_COLON_SCAN_NUMBER, QUALITY, QUALITY_CHIMERIC, FILENAME, //
+          SIRIUS_MERGED_SCANS, SIRIUS_MERGED_STATS ->
           StringType.class;
       case SCAN_NUMBER -> BestScanNumberType.class;
       case MS_LEVEL, NUM_PEAKS, FEATURE_ID -> IntegerType.class;
@@ -263,15 +259,12 @@
       case USI -> "usi";
       case QUALITY -> "quality";
       case QUALITY_CHIMERIC -> "quality_chimeric";
-<<<<<<< HEAD
       case QUALITY_EXPLAINED_INTENSITY -> "quality_explained_intensity";
       case QUALITY_EXPLAINED_SIGNALS -> "quality_explained_signals";
-=======
       case FEATURE_ID -> "feature_id";
       case FILENAME -> "raw_file_name";
       case SIRIUS_MERGED_SCANS -> "merged_scans";
       case SIRIUS_MERGED_STATS -> "merged_statistics";
->>>>>>> 3d2a7d2b
     };
   }
 
@@ -314,16 +307,13 @@
       case DESCRIPTION -> "description";
       case QUALITY -> "quality";
       case DATASET_ID -> "dataset_id";
-<<<<<<< HEAD
       case QUALITY_CHIMERIC -> "quality_chimeric";
       case QUALITY_EXPLAINED_INTENSITY -> "quality_explained_intensity";
       case QUALITY_EXPLAINED_SIGNALS -> "quality_explained_signals";
-=======
       case FEATURE_ID -> "feature_id";
       case FILENAME -> "file_name";
       case SIRIUS_MERGED_SCANS -> "";
       case SIRIUS_MERGED_STATS -> "";
->>>>>>> 3d2a7d2b
     };
   }
 
@@ -367,16 +357,13 @@
       case USI -> "USI";
       case QUALITY_CHIMERIC -> "QUALITY_CHIMERIC";
       case DATASET_ID -> "DATASET_ID";
-<<<<<<< HEAD
       case QUALITY -> "QUALITY";
       case QUALITY_EXPLAINED_INTENSITY -> "QUALITY_EXPLAINED_INTENSITY";
       case QUALITY_EXPLAINED_SIGNALS -> "QUALITY_EXPLAINED_SIGNALS";
-=======
       case FEATURE_ID -> "FEATURE_ID";
       case FILENAME -> "FILENAME";
       case SIRIUS_MERGED_SCANS -> "MERGED_SCANS";
       case SIRIUS_MERGED_STATS -> "MERGED_STATS";
->>>>>>> 3d2a7d2b
     };
   }
 
@@ -428,15 +415,12 @@
       case USI -> "";
       case QUALITY -> "";
       case DATASET_ID -> "";
-<<<<<<< HEAD
       case QUALITY_CHIMERIC -> "";
       case QUALITY_EXPLAINED_INTENSITY -> "";
       case QUALITY_EXPLAINED_SIGNALS -> "";
-=======
       case FEATURE_ID -> "";
       case SIRIUS_MERGED_SCANS -> "";
       case SIRIUS_MERGED_STATS -> "";
->>>>>>> 3d2a7d2b
     };
   }
 
