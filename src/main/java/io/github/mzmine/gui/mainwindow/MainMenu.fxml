--- conflicted
+++ resolved
@@ -229,11 +229,8 @@
     <Menu text="Export feature list">
       <MenuItem text="CSV" onAction="#runModule"
         userData="io.github.mzmine.modules.io.export_features_csv.CSVExportModularModule"/>
-<<<<<<< HEAD
-=======
       <MenuItem text="CSV (legacy MZmine 2)" onAction="#runModule"
         userData="io.github.mzmine.modules.io.export_features_csv_legacy.LegacyCSVExportModule" />
->>>>>>> b1ddf020
       <MenuItem text="MetaboAnalyst" onAction="#runModule"
         userData="io.github.mzmine.modules.io.export_metaboanalyst.MetaboAnalystExportModule"/>
       <MenuItem text="mzTab" onAction="#runModule"
