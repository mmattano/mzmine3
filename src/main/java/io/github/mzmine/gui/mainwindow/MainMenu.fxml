<?xml version="1.0" encoding="UTF-8"?>

<?import javafx.scene.input.*?>
<?import javafx.scene.control.*?>
<?import javafx.scene.text.*?>
<?import io.github.mzmine.gui.mainwindow.*?>
<?import io.github.mzmine.util.javafx.*?>

<MenuBar useSystemMenuBar="true"
  xmlns="http://javafx.com/javafx/8" xmlns:fx="http://javafx.com/fxml/1"
  fx:controller="io.github.mzmine.gui.mainwindow.MainMenuController">


	<!-- PROJECT -->
	<Menu text="Project">
		<Menu fx:id="recentProjectsMenu" text="Open recent project..."
			onShowing="#fillRecentProjects" />
		<MenuItem text="Open project" onAction="#runModule"
			userData="io.github.mzmine.modules.io.projectload.ProjectLoadModule">
			<accelerator>
				<KeyCodeCombination alt="UP" code="O"
					control="DOWN" meta="UP" shift="UP" shortcut="UP" />
			</accelerator>
		</MenuItem>
		<MenuItem text="Save project" onAction="#runModule"
			userData="io.github.mzmine.modules.io.projectsave.ProjectSaveModule">
			<accelerator>
				<KeyCodeCombination alt="UP" code="S"
					control="DOWN" meta="UP" shift="UP" shortcut="UP" />
			</accelerator>
		</MenuItem>
		<MenuItem text="Save project as" onAction="#runModule"
			userData="io.github.mzmine.modules.io.projectsave.ProjectSaveAsModule">
			<accelerator>
				<KeyCodeCombination alt="DOWN" code="S"
					control="DOWN" meta="UP" shift="UP" shortcut="UP" />
			</accelerator>
		</MenuItem>
		<MenuItem text="Close project" onAction="#closeProject">
			<accelerator>
				<KeyCodeCombination alt="UP" code="W"
					control="DOWN" meta="UP" shift="UP" shortcut="UP" />
			</accelerator>
		</MenuItem>

		<SeparatorMenuItem />
		<MenuItem text="Batch mode" onAction="#runModule"
			userData="io.github.mzmine.modules.batchmode.BatchModeModule" />

		<SeparatorMenuItem />
		<MenuItem text="Set sample parameters"
			onAction="#setSampleParams" />

		<SeparatorMenuItem />
		<MenuItem text="Set preferences" onAction="#setPreferences" />

		<SeparatorMenuItem />
		<MenuItem text="Save MZmine parameters" onAction="#runModule"
			userData="" />
		<MenuItem text="Load MZmine parameters" onAction="#runModule"
			userData="" />

		<SeparatorMenuItem />
		<MenuItem text="Export audit log" onAction="#runModule"
			userData="io.github.mzmine.modules.auditlogexport.AuditLogExportModule" />

		<SeparatorMenuItem />
		<MenuItem text="Exit" onAction="#exitApplication" />
	</Menu>


  <!-- RAW DATA METHODS -->
  <Menu text="Raw data methods">
    <MenuItem text="Raw data import" onAction="#runModule"
      userData="io.github.mzmine.modules.io.rawdataimport.RawDataImportModule"/>
    <MenuItem text="Raw data import (folder)" onAction="#runModule"
      userData="io.github.mzmine.modules.io.rawdataimport.RawDataImportFolderModule"/>

		<Menu text="Raw data export">
			<MenuItem text="Export raw data file to mzML"
				onAction="#runModule"
				userData="io.github.mzmine.modules.io.rawdataexport.RawDataExportModule" />
			<MenuItem text="Export scans mgf, txt, msp and mzML"
				onAction="#runModule"
				userData="io.github.mzmine.modules.io.exportscans.ExportScansFromRawFilesModule" />
			<MenuItem text="Extract scans to CSV file"
				onAction="#runModule"
				userData="io.github.mzmine.modules.io.exportscans.ExportScansModule" />
		</Menu>
		<MenuItem text="Merge raw data files" onAction="#runModule"
			userData="io.github.mzmine.modules.dataprocessing.filter_merge.RawFileMergeModule" />
		<Menu text="Raw data filtering">
			<MenuItem text="Scan by scan filtering"
				onAction="#runModule"
				userData="io.github.mzmine.modules.dataprocessing.filter_scanfilters.ScanFiltersModule" />
			<MenuItem text="Crop filter" onAction="#runModule"
				userData="io.github.mzmine.modules.dataprocessing.filter_cropfilter.CropFilterModule" />
			<MenuItem text="Baseline correction" onAction="#runModule"
				userData="io.github.mzmine.modules.dataprocessing.filter_baselinecorrection.BaselineCorrectionModule" />
			<MenuItem text="Align scans (MS1)" onAction="#runModule"
				userData="io.github.mzmine.modules.dataprocessing.filter_alignscans.AlignScansModule" />
			<MenuItem text="Scan smoothing (MS1)" onAction="#runModule"
				userData="io.github.mzmine.modules.dataprocessing.filter_scansmoothing.ScanSmoothingModule" />
		</Menu>

		<Menu text="Mass detection">
			<MenuItem text="Mass detection" onAction="#runModule"
				userData="io.github.mzmine.modules.dataprocessing.featdet_massdetection.MassDetectionModule" />
			<MenuItem onAction="#runModule"
				text="FTMS shoulder peak filter"
				userData="io.github.mzmine.modules.dataprocessing.featdet_shoulderpeaksfilter.ShoulderPeaksFilterModule" />
			<MenuItem onAction="#runModule"
				text="Mass calibration"
				userData="io.github.mzmine.modules.dataprocessing.featdet_masscalibration.MassCalibrationModule" />
		</Menu>

	</Menu>


	<!-- FEATURE LIST METHODS -->
	<Menu text="Feature list methods">
		<Menu text="Import feature list">
			<MenuItem text="mzTab" onAction="#runModule"
				userData="io.github.mzmine.modules.io.mztabimport.MzTabImportModule" />
			<MenuItem text="mzTab-m" onAction="#runModule"
					  userData="io.github.mzmine.modules.io.mztabmimport.MZTabmImportModule" />
			<MenuItem text="csv" onAction="#runModule"
				userData="io.github.mzmine.modules.io.csvimport.CsvImportModule" />
		</Menu>

		<Menu text="Export feature list">
			<MenuItem text="CSV" onAction="#runModule"
				userData="io.github.mzmine.modules.io.csvexport.CSVExportModule" />
			<MenuItem text="MetaboAnalyst" onAction="#runModule"
				userData="io.github.mzmine.modules.io.metaboanalystexport.MetaboAnalystExportModule" />
			<MenuItem text="mzTab" onAction="#runModule"
					  userData="io.github.mzmine.modules.io.mztabexport.MzTabExportModule" />
			<MenuItem text="mzTab-m" onAction="#runModule"
					  userData="io.github.mzmine.modules.io.mztabmexport.MZTabmExportModule" />
			<MenuItem text="SQL Database" onAction="#runModule"
				userData="io.github.mzmine.modules.io.sqlexport.SQLExportModule" />
			<MenuItem text="MSP file (ADAP)" onAction="#runModule"
				userData="io.github.mzmine.modules.io.adapmspexport.AdapMspExportModule" />
			<MenuItem text="MGF file (ADAP)" onAction="#runModule"
				userData="io.github.mzmine.modules.io.adapmgfexport.AdapMgfExportModule" />
			<MenuItem text="GNPS - feature based molecular networking"
				onAction="#runModule"
				userData="io.github.mzmine.modules.io.gnpsexport.fbmn.GnpsFbmnExportAndSubmitModule" />
			<MenuItem text="GNPS-GC-MS (with ADAP)"
				onAction="#runModule"
				userData="io.github.mzmine.modules.io.gnpsexport.gc.GnpsGcExportAndSubmitModule" />
			<MenuItem text="SIRIUS / CSI-FingerID" onAction="#runModule"
				userData="io.github.mzmine.modules.io.siriusexport.SiriusExportModule" />
		</Menu>

		<Menu text="Feature detection">
			<Menu text="MS1">
				<MenuItem onAction="#runModule"
					text="ADAP chromatogram builder"
					userData="io.github.mzmine.modules.dataprocessing.featdet_adapchromatogrambuilder.ModularADAPChromatogramBuilderModule" />
				<MenuItem text="Chromatogram deconvolution"
					onAction="#runModule"
					userData="io.github.mzmine.modules.dataprocessing.featdet_chromatogramdeconvolution.DeconvolutionModule" />
				<MenuItem text="Chromatogram smoothing"
					onAction="#runModule"
					userData="io.github.mzmine.modules.dataprocessing.featdet_smoothing.SmoothingModule" />
				<MenuItem text="GridMass" onAction="#runModule"
					userData="io.github.mzmine.modules.dataprocessing.featdet_gridmass.GridMassModule" />
				<MenuItem onAction="#runModule"
					text="Targeted feature detection"
					userData="io.github.mzmine.modules.dataprocessing.featdet_targeted.TargetedFeatureDetectionModule" />
			</Menu>
<<<<<<< HEAD
			<Menu text="Ion Mobility">
		        <MenuItem onAction="#runModule"
		          	text="Ion mobility trace builder"
		          	userData="io.github.mzmine.modules.dataprocessing.featdet_ionmobilitytracebuilder.IonMobilityTraceBuilderModule"/>
		    </Menu>
			<Menu text="MS/MS">
=======
			<Menu text="MSn">
>>>>>>> f50009f0
				<MenuItem onAction="#runModule"
					text="MSn feature list builder"
					userData="io.github.mzmine.modules.dataprocessing.featdet_msn.MsnFeatureDetectionModule" />
			</Menu>
			<Menu text="SRM">
				<MenuItem onAction="#runModule"
					text="SRM feature list builder (TODO)" userData="TODO" />
			</Menu>
		</Menu>

		<Menu text="Spectral deconvolution">
			<MenuItem text="Hierarchical clustering"
				onAction="#runModule"
				userData="io.github.mzmine.modules.dataprocessing.adap_hierarchicalclustering.ADAPHierarchicalClusteringModule" />
			<MenuItem text="Multivariate curve resolution"
				onAction="#runModule"
				userData="io.github.mzmine.modules.dataprocessing.adap_mcr.ADAPMultivariateCurveResolutionModule" />
		</Menu>

		<Menu text="Isotopes">
			<MenuItem text="Isotope grouper" onAction="#runModule"
				userData="io.github.mzmine.modules.dataprocessing.filter_isotopegrouper.IsotopeGrouperModule" />
			<MenuItem text="Isotope peak scanner" onAction="#runModule"
				userData="io.github.mzmine.modules.dataprocessing.id_isotopepeakscanner.IsotopePeakScannerModule" />
		</Menu>

		<Menu text="Feature list filtering">
			<MenuItem text="Duplicate feature filter"
				onAction="#runModule"
				userData="io.github.mzmine.modules.dataprocessing.filter_duplicatefilter.DuplicateFilterModule" />
			<MenuItem text="Feature list rows filter"
				onAction="#runModule"
				userData="io.github.mzmine.modules.dataprocessing.filter_rowsfilter.RowsFilterModule" />
			<MenuItem text="Feature filter" onAction="#runModule"
				userData="io.github.mzmine.modules.dataprocessing.filter_featurefilter.FeatureFilterModule" />
			<MenuItem text="Peak comparison rows filter"
				onAction="#runModule"
				userData="io.github.mzmine.modules.dataprocessing.filter_peakcomparisonrowfilter.PeakComparisonRowFilterModule" />
			<MenuItem text="Clear feature list annotations"
				onAction="#runModule"
				userData="io.github.mzmine.modules.dataprocessing.filter_clearannotations.FeatureListClearAnnotationsModule" />
			<MenuItem text="Neutral loss filter" onAction="#runModule"
				userData="io.github.mzmine.modules.dataprocessing.filter_neutralloss.NeutralLossFilterModule" />
		</Menu>

		<Menu text="Alignment">
			<MenuItem text="Join aligner" onAction="#runModule"
				userData="io.github.mzmine.modules.dataprocessing.align_join.JoinAlignerModule" />
			<MenuItem text="RANSAC aligner" onAction="#runModule"
				userData="io.github.mzmine.modules.dataprocessing.align_ransac.RansacAlignerModule" />
			<MenuItem text="Hierarchical aligner (GC)"
				onAction="#runModule"
				userData="io.github.mzmine.modules.dataprocessing.align_hierarchical.HierarAlignerGcModule" />
			<MenuItem text="ADAP aligner (GC)" onAction="#runModule"
				userData="io.github.mzmine.modules.dataprocessing.align_adap3.ADAP3AlignerModule" />
		</Menu>

		<Menu text="Gap filling">
			<MenuItem text="Peak finder" onAction="#runModule"
				userData="io.github.mzmine.modules.dataprocessing.gapfill_peakfinder.multithreaded.MultiThreadPeakFinderModule" />
			<MenuItem text="Same RT and m/z range gap filler"
				onAction="#runModule"
				userData="io.github.mzmine.modules.dataprocessing.gapfill_samerange.SameRangeGapFillerModule" />
		</Menu>

		<Menu text="Normalization">
			<MenuItem text="Retention time calibration"
				onAction="#runModule"
				userData="io.github.mzmine.modules.dataprocessing.norm_rtcalibration.RTCalibrationModule" />
			<MenuItem text="Linear normalizer" onAction="#runModule"
				userData="io.github.mzmine.modules.dataprocessing.norm_linear.LinearNormalizerModule" />
			<MenuItem text="Standard compound normalizer"
				onAction="#runModule"
				userData="io.github.mzmine.modules.dataprocessing.norm_standardcompound.StandardCompoundNormalizerModule" />
		</Menu>

		<Menu text="Identification">
			<Menu text="Search precursor mass">
				<MenuItem text="Local compound database (CSV) search"
					onAction="#runModule"
					userData="io.github.mzmine.modules.dataprocessing.id_localcsvsearch.LocalCSVDatabaseSearchModule" />
				<MenuItem text="Online compound database search"
					onAction="#runModule"
					userData="io.github.mzmine.modules.dataprocessing.id_onlinecompounddb.OnlineDBSearchModule" />
				<MenuItem
					text="Precursor search in local spectral database"
					onAction="#runModule"
					userData="io.github.mzmine.modules.dataprocessing.id_precursordbsearch.PrecursorDBSearchModule" />
			</Menu>

			<Menu text="Search spectra">
				<MenuItem text="Local spectral database search"
					onAction="#runModule"
					userData="io.github.mzmine.modules.dataprocessing.id_spectraldbsearch.LocalSpectralDBSearchModule" />
				<MenuItem text="NIST MS search" onAction="#runModule"
					userData="io.github.mzmine.modules.dataprocessing.id_nist.NistMsSearchModule" />
				<MenuItem text="Chemical formula prediction"
					onAction="#runModule"
					userData="io.github.mzmine.modules.dataprocessing.id_formulapredictionfeaturelist.FormulaPredictionFeatureListModule" />
				<MenuItem text="Lipid search" onAction="#runModule"
					userData="io.github.mzmine.modules.dataprocessing.id_lipididentification.LipidSearchModule" />
				<MenuItem text="MS2 similarity search"
					onAction="#runModule"
					userData="io.github.mzmine.modules.dataprocessing.id_ms2search.Ms2SearchModule" />
				<MenuItem text="SIRIUS / CSI-FingerID"
					onAction="#runModule"
					userData="io.github.mzmine.modules.dataprocessing.id_sirius.SiriusIdentificationModule" />
			</Menu>

			<Menu text="Search related peaks">
				<MenuItem text="CAMERA search" onAction="#runModule"
					userData="io.github.mzmine.modules.dataprocessing.id_camera.CameraSearchModule" />
				<MenuItem text="Adduct search" onAction="#runModule"
					userData="io.github.mzmine.modules.dataprocessing.id_adductsearch.AdductSearchModule" />
				<MenuItem text="Fragment search" onAction="#runModule"
					userData="io.github.mzmine.modules.dataprocessing.id_fragmentsearch.FragmentSearchModule" />
				<MenuItem text="Complex search" onAction="#runModule"
					userData="io.github.mzmine.modules.dataprocessing.id_complexsearch.ComplexSearchModule" />
				<MenuItem text="CliqueMS group" onAction="#runModule"
					userData="io.github.mzmine.modules.dataprocessing.id_cliquems.CliqueMSModule" />
			</Menu>

		</Menu>

		<Menu text="Data analysis">
			<Menu text="Bubble plots">
				<MenuItem text="Coefficient of variation (CV) plot"
					onAction="#runModule"
					userData="io.github.mzmine.modules.dataanalysis.bubbleplots.cvplot.CVPlotModule" />
				<MenuItem text="Logratio plot" onAction="#runModule"
					userData="io.github.mzmine.modules.dataanalysis.bubbleplots.logratioplot.LogratioPlotModule" />
			</Menu>
			<Menu text="Dimensionality reduction">
				<MenuItem text="Principal component analysis (PCA)"
					onAction="#runModule"
					userData="io.github.mzmine.modules.dataanalysis.projectionplots.PCAPlotModule" />
				<MenuItem text="Curvilinear distance analysis (CDA)"
					onAction="#runModule"
					userData="io.github.mzmine.modules.dataanalysis.projectionplots.CDAPlotModule" />
				<MenuItem text="Sammon's projection" onAction="#runModule"
					userData="io.github.mzmine.modules.dataanalysis.projectionplots.SammonsPlotModule" />
			</Menu>
			<MenuItem text="Clustering" onAction="#runModule"
				userData="io.github.mzmine.modules.dataanalysis.clustering.ClusteringModule" />
			<MenuItem text="Heat map plot" onAction="#runModule"
				userData="io.github.mzmine.modules.dataanalysis.heatmaps.HeatMapModule" />
			<MenuItem text="One-way ANOVA" onAction="#runModule"
				userData="io.github.mzmine.modules.dataanalysis.anova.AnovaModule" />
		</Menu>
	</Menu>

	<!-- VISUALIZATION -->
	<Menu text="Visualization">
		<MenuItem text="MS spectrum" onAction="#runModule"
			userData="io.github.mzmine.modules.visualization.spectra.simplespectra.SpectraVisualizerModule" />
		<MenuItem text="IMS data viewer" onAction="#runModule"
				  userData="io.github.mzmine.modules.visualization.ims.ImsVisualizerModule" />
		<MenuItem text="Chromatogram plot" onAction="#runModule"
			userData="io.github.mzmine.modules.visualization.chromatogram.ChromatogramVisualizerModule" />
		<MenuItem text="2D plot" onAction="#runModule"
			userData="io.github.mzmine.modules.visualization.twod.TwoDVisualizerModule" />
		<MenuItem text="3D plot" onAction="#runModule"
			userData="io.github.mzmine.modules.visualization.fx3d.Fx3DVisualizerModule" />
		<MenuItem text="MS/MS plot" onAction="#runModule"
			userData="io.github.mzmine.modules.visualization.msms.MsMsVisualizerModule" />
		<MenuItem text="Neutral loss plot" onAction="#runModule"
			userData="io.github.mzmine.modules.visualization.neutralloss.NeutralLossVisualizerModule" />
		<MenuItem text="Combined module" onAction="#runModule"
			userData="io.github.mzmine.modules.visualization.combinedmodule.CombinedModule" />
		<MenuItem text="m/z scan histogram" onAction="#runModule"
			userData="io.github.mzmine.modules.visualization.mzhistogram.MZDistributionHistoModule" />
		<MenuItem text="Diagnostic fragmentation filtering"
			onAction="#runModule"
			userData="io.github.mzmine.modules.visualization.productionfilter.ProductIonFilterVisualizerModule" />
		<MenuItem text="Raw data overview" onAction="#runModule"
			userData="io.github.mzmine.modules.visualization.rawdataoverview.RawDataOverviewModule" />


		<SeparatorMenuItem />
		<MenuItem text="Scatter plot" onAction="#runModule"
			userData="io.github.mzmine.modules.visualization.scatterplot.ScatterPlotVisualizerModule" />
		<MenuItem text="Histogram plot" onAction="#runModule"
			userData="io.github.mzmine.modules.visualization.histogram.HistogramVisualizerModule" />
		<MenuItem text="Feature intensity plot" onAction="#runModule"
			userData="io.github.mzmine.modules.visualization.intensityplot.IntensityPlotModule" />
		<MenuItem text="Kendrick mass plot" onAction="#runModule"
			userData="io.github.mzmine.modules.visualization.kendrickmassplot.KendrickMassPlotModule" />
		<MenuItem text="Van Krevelen diagram" onAction="#runModule"
			userData="io.github.mzmine.modules.visualization.vankrevelendiagram.VanKrevelenDiagramModule" />
	</Menu>

	<!-- TOOLS -->
	<Menu text="Tools">
		<MenuItem text="Isotope pattern preview"
			onAction="#runModule"
			userData="io.github.mzmine.modules.tools.isotopepatternpreview.IsotopePatternPreviewModule" />
		<MenuItem text="Kovats index extraction"
			onAction="#runModule"
			userData="io.github.mzmine.modules.tools.kovats.KovatsIndexExtractionModule" />
		<MenuItem text="Calculate quality parameters"
			onAction="#runModule"
			userData="io.github.mzmine.modules.tools.qualityparameters.QualityParametersModule" />
	</Menu>


	<!-- WINDOWS -->
	<WindowsMenu />

	<!-- HELP -->
	<Menu text="Help">
		<MenuItem text="About MZmine" onAction="#showAbout" />
		<MenuItem text="Tutorials" onAction="#openLink"
			userData="http://mzmine.github.io/documentation.html" />
		<MenuItem text="Support" onAction="#openLink"
			userData="http://mzmine.github.io/support.html" />
		<SeparatorMenuItem />
		<MenuItem text="Check for updates" onAction="#versionCheck" />
		<SeparatorMenuItem />
		<MenuItem text="Show log file" onAction="#handleShowLogFile" />
		<MenuItem text="Report a problem" onAction="#openLink"
			userData="https://github.com/mzmine/mzmine3/issues" />

	</Menu>

</MenuBar>
<|MERGE_RESOLUTION|>--- conflicted
+++ resolved
@@ -170,17 +170,13 @@
 					text="Targeted feature detection"
 					userData="io.github.mzmine.modules.dataprocessing.featdet_targeted.TargetedFeatureDetectionModule" />
 			</Menu>
-<<<<<<< HEAD
 			<Menu text="Ion Mobility">
 		        <MenuItem onAction="#runModule"
 		          	text="Ion mobility trace builder"
 		          	userData="io.github.mzmine.modules.dataprocessing.featdet_ionmobilitytracebuilder.IonMobilityTraceBuilderModule"/>
 		    </Menu>
-			<Menu text="MS/MS">
-=======
 			<Menu text="MSn">
->>>>>>> f50009f0
-				<MenuItem onAction="#runModule"
+			<MenuItem onAction="#runModule"
 					text="MSn feature list builder"
 					userData="io.github.mzmine.modules.dataprocessing.featdet_msn.MsnFeatureDetectionModule" />
 			</Menu>
