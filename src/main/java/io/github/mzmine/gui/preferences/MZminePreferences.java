/*
 * Copyright 2006-2020 The MZmine Development Team
 *
 * This file is part of MZmine.
 *
 * MZmine is free software; you can redistribute it and/or modify it under the terms of the GNU
 * General Public License as published by the Free Software Foundation; either version 2 of the
 * License, or (at your option) any later version.
 *
 * MZmine is distributed in the hope that it will be useful, but WITHOUT ANY WARRANTY; without even
 * the implied warranty of MERCHANTABILITY or FITNESS FOR A PARTICULAR PURPOSE. See the GNU General
 * Public License for more details.
 *
 * You should have received a copy of the GNU General Public License along with MZmine; if not,
 * write to the Free Software Foundation, Inc., 51 Franklin St, Fifth Floor, Boston, MA 02110-1301
 * USA
 */

package io.github.mzmine.gui.preferences;

import io.github.mzmine.gui.chartbasics.chartthemes.ChartThemeParameters;
import io.github.mzmine.parameters.Parameter;
import io.github.mzmine.parameters.ParameterSet;
import io.github.mzmine.parameters.impl.SimpleParameterSet;
import io.github.mzmine.parameters.parametertypes.BooleanParameter;
import io.github.mzmine.parameters.parametertypes.ComboParameter;
import io.github.mzmine.parameters.parametertypes.ParameterSetParameter;
import io.github.mzmine.parameters.parametertypes.WindowSettingsParameter;
import io.github.mzmine.parameters.parametertypes.colorpalette.ColorPaletteParameter;
import io.github.mzmine.parameters.parametertypes.filenames.FileNameParameter;
import io.github.mzmine.parameters.parametertypes.filenames.FileSelectionType;
import io.github.mzmine.parameters.parametertypes.paintscale.PaintScalePaletteParameter;
import io.github.mzmine.parameters.parametertypes.submodules.OptionalModuleParameter;
import io.github.mzmine.util.ExitCode;
import java.text.DecimalFormat;
import javafx.collections.FXCollections;
import org.w3c.dom.Element;

public class MZminePreferences extends SimpleParameterSet {

  // public static final ComboParameter<Vision> colorPalettes = new ComboParameter<>(
  // "Color palettes (color blindness mode)",
  // "Some modules use the color blindness aware palettes for a higher contrast. Think about using
  // this mode even with \"normal vision\" to reach everyone.",
  // FXCollections.observableArrayList(Vision.values()), Vision.DEUTERANOPIA);

  public static final NumberFormatParameter mzFormat = new NumberFormatParameter("m/z value format",
      "Format of m/z values", false, new DecimalFormat("0.0000"));

  public static final NumberFormatParameter rtFormat =
      new NumberFormatParameter("Retention time value format", "Format of retention time values",
          false, new DecimalFormat("0.00"));

  public static final NumberFormatParameter mobilityFormat = new NumberFormatParameter(
      "Mobility value format", "Format of mobility values", false, new DecimalFormat("0.000"));

  public static final NumberFormatParameter intensityFormat = new NumberFormatParameter(
      "Intensity format", "Format of intensity values", true, new DecimalFormat("0.0E0"));

  public static final NumberFormatParameter ppmFormat = new NumberFormatParameter("PPM format",
      "Format used for PPM values such as mass errors", true, new DecimalFormat("0.0000"));

  public static final ComboParameter<UnitFormat> unitFormat = new ComboParameter<>(
      "Unit format", "The default unit format to format e.g. axis labels in MZmine.",
      FXCollections.observableArrayList(UnitFormat.values()), UnitFormat.DIVIDE);

  public static final NumOfThreadsParameter numOfThreads = new NumOfThreadsParameter();

  public static final OptionalModuleParameter proxySettings = new OptionalModuleParameter(
      "Use proxy", "Use proxy for internet connection?", new ProxySettings());

  public static final FileNameParameter rExecPath = new FileNameParameter("R executable path",
      "Full R executable file path (If left blank, MZmine will try to find out automatically). On Windows, this should point to your R.exe file.",
      FileSelectionType.OPEN);

  public static final BooleanParameter sendStatistics =
      new BooleanParameter("Send anonymous statistics",
          "Allow MZmine to send anonymous statistics on the module usage?", true);

  public static final OptionalModuleParameter sendErrorEMail =
      new OptionalModuleParameter("Send error e-Mail notifications",
          "Send error e-Mail notifications", new ErrorMailSettings());

  public static final WindowSettingsParameter windowSetttings = new WindowSettingsParameter();

  public static final ColorPaletteParameter defaultColorPalette =
      new ColorPaletteParameter("Default color palette",
          "Defines the default color palette used to create charts throughout MZmine");

<<<<<<< HEAD
  public static final ColorPaletteParameter defaultPaintScale =
      new ColorPaletteParameter("Default paint scale",
=======
  public static final PaintScalePaletteParameter defaultPaintScale =
      new PaintScalePaletteParameter("Default paint scale",
>>>>>>> 0b80bfb2
          "Defines the default paint scale used to create charts throughout MZmine");

  public static final ParameterSetParameter chartParam =
      new ParameterSetParameter("Chart parameters",
          "The default chart parameters to be used trhoughout MZmine", new ChartThemeParameters());

  public MZminePreferences() {
    super(
        new Parameter[]{mzFormat, rtFormat, mobilityFormat, intensityFormat, ppmFormat, unitFormat,
            numOfThreads, proxySettings, rExecPath, sendStatistics, windowSetttings, sendErrorEMail,
            defaultColorPalette, defaultPaintScale, chartParam});
  }

  @Override
  public ExitCode showSetupDialog(boolean valueCheckRequired) {

    ExitCode retVal = super.showSetupDialog(valueCheckRequired);

    if (retVal == ExitCode.OK) {

      // Update proxy settings
      updateSystemProxySettings();

      // Repaint windows to update number formats
      // MZmineCore.getDesktop().getMainWindow().repaint();
    }

    return retVal;
  }

  @Override
  public void loadValuesFromXML(Element xmlElement) {
    super.loadValuesFromXML(xmlElement);
    updateSystemProxySettings();
  }

  private void updateSystemProxySettings() {
    // Update system proxy settings
    Boolean proxyEnabled = getParameter(proxySettings).getValue();
    if ((proxyEnabled != null) && (proxyEnabled)) {
      ParameterSet proxyParams = getParameter(proxySettings).getEmbeddedParameters();
      String address = proxyParams.getParameter(ProxySettings.proxyAddress).getValue();
      String port = proxyParams.getParameter(ProxySettings.proxyPort).getValue();
      System.setProperty("http.proxySet", "true");
      System.setProperty("http.proxyHost", address);
      System.setProperty("http.proxyPort", port);
    } else {
      System.clearProperty("http.proxySet");
      System.clearProperty("http.proxyHost");
      System.clearProperty("http.proxyPort");
    }
  }

}<|MERGE_RESOLUTION|>--- conflicted
+++ resolved
@@ -87,13 +87,8 @@
       new ColorPaletteParameter("Default color palette",
           "Defines the default color palette used to create charts throughout MZmine");
 
-<<<<<<< HEAD
-  public static final ColorPaletteParameter defaultPaintScale =
-      new ColorPaletteParameter("Default paint scale",
-=======
   public static final PaintScalePaletteParameter defaultPaintScale =
       new PaintScalePaletteParameter("Default paint scale",
->>>>>>> 0b80bfb2
           "Defines the default paint scale used to create charts throughout MZmine");
 
   public static final ParameterSetParameter chartParam =
